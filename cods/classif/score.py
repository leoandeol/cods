--- conflicted
+++ resolved
@@ -14,15 +14,10 @@
         raise NotImplementedError("ClassifNCScore is an abstract class.")
 
     def get_set(self, pred_cls, quantile):
-<<<<<<< HEAD
-        ys = torch.arange(self.n_classes)
-        pred_set = list([y for y in ys if self(pred_cls, y) <= quantile])
-=======
         ys = list(range(self.n_classes))
         pred_set = list(
             [y for y in ys if self._score_function(pred_cls, y) <= quantile],
         )
->>>>>>> 57d1e41f
         pred_set = torch.tensor(pred_set)
         return pred_set
 
@@ -42,9 +37,6 @@
     def __init__(self, n_classes, **kwargs):
         super().__init__(n_classes=n_classes)
 
-<<<<<<< HEAD
-    def __call__(self, pred_cls: torch.Tensor, y: torch.Tensor, **kwargs):
-=======
     def __call__(self, pred_cls: torch.Tensor, y: int, **kwargs):
         # Ensure input is a probability distribution
         if not torch.isclose(pred_cls.sum(), torch.tensor(1.0), atol=1e-3):
@@ -52,7 +44,6 @@
                 f"Input pred_cls should be a probability vector, but sums to {pred_cls.sum().item()}",
             )
 
->>>>>>> 57d1e41f
         values, indices = torch.sort(pred_cls, descending=True)
         cumsum = torch.cumsum(values, dim=0)
         match = torch.where(indices == y)[0]
