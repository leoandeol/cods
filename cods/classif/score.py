import torch

from cods.base.loss import NCScore


class ClassifNCScore(NCScore):
    """Abstract class for classification non-conformity score functions"""

    def __init__(self, n_classes, **kwargs):
        super().__init__()
        self.n_classes = n_classes

    def __call__(self, **kwargs):
        raise NotImplementedError("ClassifNCScore is an abstract class.")

    def get_set(self, pred_cls, quantile):
        ys = list(range(self.n_classes))
<<<<<<< HEAD
        pred_set = [
            y for y in ys if self._score_function(pred_cls, y) <= quantile
        ]
=======
        pred_set = [y for y in ys if self._score_function(pred_cls, y) <= quantile]
>>>>>>> 7d91a746
        pred_set = torch.tensor(pred_set)
        return pred_set


class LACNCScore(ClassifNCScore):
    def __init__(self, n_classes: int, **kwargs):
        super().__init__(n_classes=n_classes)

    def __call__(self, pred_cls: torch.Tensor, y: int, **kwargs):
        return 1 - pred_cls[y]

    def get_set(self, pred_cls, quantile):
        return torch.where(pred_cls >= 1 - quantile)[0]


class APSNCScore(ClassifNCScore):
    def __init__(self, n_classes, **kwargs):
        super().__init__(n_classes=n_classes)

    def __call__(self, pred_cls: torch.Tensor, y: int, **kwargs):
        # Ensure input is a probability distribution
        if not torch.isclose(pred_cls.sum(), torch.tensor(1.0), atol=1e-3):
            raise ValueError(
                f"Input pred_cls should be a probability vector, but sums to {pred_cls.sum().item()}",
            )

        values, indices = torch.sort(pred_cls, descending=True)
        cumsum = torch.cumsum(values, dim=0)
        match = torch.where(indices == y)[0]
        if len(match) == 0:
            raise ValueError(f"Label {y} not found in indices.")

        # Randomized nonconformity score for calibration
        u = torch.rand(1).item() * values[match[0]]
        score = cumsum[match[0]] - values[match[0]] + u
        return max(score.item(), 0.0)

    def get_set(
        self,
        pred_cls: torch.Tensor,
        quantile: float,
    ):
        # TODO: tmp fix
        pred_cls /= pred_cls.sum()
        # In many cases the probabilities don't sum to 1
        # This case is handled in the else : defaults to the full prediction set.
        values, indices = torch.sort(pred_cls, descending=True)
        cumsum = torch.cumsum(values, dim=0)
        idxs = torch.where(cumsum > quantile)[0]
        if len(idxs) > 0:
            k = idxs[0]
        else:
            k = len(cumsum) - 1
        return indices[: k + 1]<|MERGE_RESOLUTION|>--- conflicted
+++ resolved
@@ -15,13 +15,7 @@
 
     def get_set(self, pred_cls, quantile):
         ys = list(range(self.n_classes))
-<<<<<<< HEAD
-        pred_set = [
-            y for y in ys if self._score_function(pred_cls, y) <= quantile
-        ]
-=======
         pred_set = [y for y in ys if self._score_function(pred_cls, y) <= quantile]
->>>>>>> 7d91a746
         pred_set = torch.tensor(pred_set)
         return pred_set
 
