<<<<<<< HEAD
from typing import Any, Optional
=======
from typing import Any, Optional, Tuple
>>>>>>> 57d1e41f

import torch

from cods.base.cp import Conformalizer
from cods.classif.data import ClassificationPredictions
from cods.classif.score import APSNCScore, ClassifNCScore, LACNCScore


class ClassificationConformalizer(Conformalizer):
    ACCEPTED_METHODS = {"lac": LACNCScore, "aps": APSNCScore}
    ACCEPTED_PREPROCESS = {"softmax": torch.softmax}

    def __init__(self, method="lac", preprocess="softmax", device="cpu"):
        if method not in self.ACCEPTED_METHODS.keys() and not isinstance(
            method,
            ClassifNCScore,
        ):
            raise ValueError(
                f"method '{method}' not accepted, must be one of {self.ACCEPTED_METHODS} or a ClassifNCScore",
            )
        if preprocess not in self.ACCEPTED_PREPROCESS.keys():
            raise ValueError(
                f"preprocess '{preprocess}' not accepted, must be one of {self.ACCEPTED_PREPROCESS}",
            )

        self.preprocess = preprocess
        self.f_preprocess = self.ACCEPTED_PREPROCESS[preprocess]
<<<<<<< HEAD
        self._score_function = self.ACCEPTED_METHODS[self.method](self._n_classes)
=======
>>>>>>> 57d1e41f
        self._quantile: Optional[Any] = None
        self._n_classes: Optional[Any] = None
        self.device = device

        self.method = method
        if isinstance(method, ClassifNCScore):
            self._score_function = method
        elif method in self.ACCEPTED_METHODS.keys():
            self._score_function = None

    def calibrate(
        self,
        preds: ClassificationPredictions,
        alpha: float = 0.1,
        verbose: bool = True,
        lbd_minus: bool = False,
    ) -> Tuple[torch.Tensor, torch.Tensor]:
        self._n_classes = preds.n_classes
<<<<<<< HEAD

=======
        if self._score_function is None:
            self._score_function = self.ACCEPTED_METHODS[self.method](
                self._n_classes,
            )
        elif not isinstance(self._score_function, ClassifNCScore):
            raise ValueError(
                f"method '{self.method}' not accepted, must be one of {self.ACCEPTED_METHODS} or a ClassifNCScore",
            )
>>>>>>> 57d1e41f
        scores = []

        n = 0

        for i, true_cls in enumerate(preds.true_cls):
            pred_cls = self.f_preprocess(preds.pred_cls[i], -1)
            score = self._score_function(pred_cls, true_cls)
            n += 1
            scores.append(score)

        scores = torch.stack(scores).ravel()
        self._scores = scores

        if lbd_minus:
            print("Using lbd_minus")
            quantile = torch.quantile(
                scores,
                1 - (alpha * (n + 1) / n),
                interpolation="higher",
            )
        else:
            print("Using lbd_plus")
            quantile = torch.quantile(
                scores,
                (1 - alpha) * ((n + 1) / n),
                interpolation="higher",
            )
        self._quantile = quantile

        if verbose:
            print(f"Calibrated quantile: {quantile}")

        return quantile, scores

    def conformalize(self, preds: ClassificationPredictions) -> list:
        if self._quantile is None:
            raise ValueError(
                "Conformalizer must be calibrated before conformalizing.",
            )
        if self._score_function is None:
            raise ValueError(
                "Conformalizer must be calibrated before conformalizing.",
            )

        conf_cls = []
        for pred_cls in preds.pred_cls:
            pred_cls = self.f_preprocess(pred_cls, -1)

            ys = self._score_function.get_set(
                pred_cls=pred_cls,
                quantile=self._quantile,
            )
            conf_cls.append(ys)

        return conf_cls

    def evaluate(
        self,
        preds: ClassificationPredictions,
        conf_cls: list,
        verbose=True,
    ):
        if self._quantile is None:
            raise ValueError(
                "Conformalizer must be calibrated before evaluating.",
            )
        if conf_cls is None:
            raise ValueError(
                "Predictions must be conformalized before evaluating.",
            )
        losses = []
        set_sizes = []
        for i, true_cls_i in enumerate(preds.true_cls):
            true_cls_i = true_cls_i.to(self.device)
            conf_cls_i = conf_cls[i]
            loss = torch.isin(true_cls_i, conf_cls_i).float()
            losses.append(loss)
            set_size = torch.tensor(float(len(conf_cls_i)))
            set_sizes.append(set_size)
        losses = torch.stack(losses).ravel()
        set_sizes = torch.stack(set_sizes).ravel()
        if verbose:
            print(
                f"Coverage: {torch.mean(losses)}, Avg. set size: {torch.mean(set_sizes)}",
            )
        return losses, set_sizes<|MERGE_RESOLUTION|>--- conflicted
+++ resolved
@@ -1,8 +1,4 @@
-<<<<<<< HEAD
-from typing import Any, Optional
-=======
 from typing import Any, Optional, Tuple
->>>>>>> 57d1e41f
 
 import torch
 
@@ -30,10 +26,6 @@
 
         self.preprocess = preprocess
         self.f_preprocess = self.ACCEPTED_PREPROCESS[preprocess]
-<<<<<<< HEAD
-        self._score_function = self.ACCEPTED_METHODS[self.method](self._n_classes)
-=======
->>>>>>> 57d1e41f
         self._quantile: Optional[Any] = None
         self._n_classes: Optional[Any] = None
         self.device = device
@@ -52,9 +44,6 @@
         lbd_minus: bool = False,
     ) -> Tuple[torch.Tensor, torch.Tensor]:
         self._n_classes = preds.n_classes
-<<<<<<< HEAD
-
-=======
         if self._score_function is None:
             self._score_function = self.ACCEPTED_METHODS[self.method](
                 self._n_classes,
@@ -63,7 +52,6 @@
             raise ValueError(
                 f"method '{self.method}' not accepted, must be one of {self.ACCEPTED_METHODS} or a ClassifNCScore",
             )
->>>>>>> 57d1e41f
         scores = []
 
         n = 0
