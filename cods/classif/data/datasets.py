import json
import os
import urllib.request
<<<<<<< HEAD
from typing import Callable, Dict, Union

import torch
import torch.utils.data
=======
from typing import Callable, Dict

import torch

# from PIL import Image
# from torch.utils.data import Dataset
# from torchvision.datasets import ImageNet
>>>>>>> 57d1e41f
import torchvision.transforms as T
from timm.data.dataset import ImageDataset

# from torchvision.datasets import ImageNet


class ClassificationDataset(ImageDataset):
    def __init__(
        self,
        path: str,
<<<<<<< HEAD
        transforms: Union[Callable, None] = None,
        idx_to_cls: Union[Dict[int, str], None] = None,
        **kwargs
=======
        transforms: Callable = None,
        idx_to_cls: Dict[int, str] = None,
        **kwargs,
>>>>>>> 57d1e41f
    ):
        super().__init__(path, **kwargs)
        self._path = path
        self.transforms = transforms
        self.idx_to_cls = idx_to_cls
        if idx_to_cls is None:
            raise ValueError("idx_to_cls must be provided")

    def random_split(self, lengths, seed=0):
        generator = torch.Generator().manual_seed(seed)
        datasets = torch.utils.data.random_split(
            self,
            lengths=lengths,
            generator=generator,
        )
        for dataset in datasets:
            if (
                not isinstance(dataset, ClassificationDataset)
                or dataset.idx_to_cls is None
            ):
                raise ValueError("idx_to_cls should've been set!")
            dataset.idx_to_cls = self.idx_to_cls
            yield dataset

    # do not alter
    def __getitem__(self, item):
        img, label = super().__getitem__(item)
        return img, label


class ImageNetDataset(ClassificationDataset):
    def __init__(self, path: str, transforms: Union[Callable, None] = None, **kwargs):
        tmp = json.loads(
            urllib.request.urlopen(
                "https://s3.amazonaws.com/deep-learning-models/image-models/imagenet_class_index.json",
            ).read(),
        )
        wdnids = {int(k): v[0] for k, v in tmp.items()}
        self.wdnids = wdnids
        idx_to_cls = {int(k): v[1] for k, v in tmp.items()}
        if transforms is None:
            transforms = T.Compose(
                [
                    T.Resize(256),
                    T.CenterCrop(224),
                    T.ToTensor(),
                    T.Normalize(
                        mean=[0.485, 0.456, 0.406],
                        std=[0.229, 0.224, 0.225],
                    ),
                ],
            )
        super().__init__(
            path=path,
            transforms=transforms,
            idx_to_cls=idx_to_cls,
            **kwargs,
        )

    def __getitem__(self, item):
        img, label = super(ImageNetDataset, self).__getitem__(item)
        if self.transforms is not None:
            img = self.transforms(img)

        return os.path.join(self._path, str(self.filename(item))), img, label<|MERGE_RESOLUTION|>--- conflicted
+++ resolved
@@ -1,12 +1,6 @@
 import json
 import os
 import urllib.request
-<<<<<<< HEAD
-from typing import Callable, Dict, Union
-
-import torch
-import torch.utils.data
-=======
 from typing import Callable, Dict
 
 import torch
@@ -14,26 +8,17 @@
 # from PIL import Image
 # from torch.utils.data import Dataset
 # from torchvision.datasets import ImageNet
->>>>>>> 57d1e41f
 import torchvision.transforms as T
 from timm.data.dataset import ImageDataset
-
-# from torchvision.datasets import ImageNet
 
 
 class ClassificationDataset(ImageDataset):
     def __init__(
         self,
         path: str,
-<<<<<<< HEAD
-        transforms: Union[Callable, None] = None,
-        idx_to_cls: Union[Dict[int, str], None] = None,
-        **kwargs
-=======
         transforms: Callable = None,
         idx_to_cls: Dict[int, str] = None,
         **kwargs,
->>>>>>> 57d1e41f
     ):
         super().__init__(path, **kwargs)
         self._path = path
@@ -65,7 +50,9 @@
 
 
 class ImageNetDataset(ClassificationDataset):
-    def __init__(self, path: str, transforms: Union[Callable, None] = None, **kwargs):
+    def __init__(
+        self, path: str, transforms: Union[Callable, None] = None, **kwargs
+    ):
         tmp = json.loads(
             urllib.request.urlopen(
                 "https://s3.amazonaws.com/deep-learning-models/image-models/imagenet_class_index.json",
