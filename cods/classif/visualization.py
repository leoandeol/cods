--- conflicted
+++ resolved
@@ -32,13 +32,7 @@
                 f"True: {true_cls_name},\n Pred: {pred_cls_name}",
             )
         else:
-<<<<<<< HEAD
-            conf_cls_name = [
-                preds.idx_to_cls[x.item()] for x in conf_cls[idx_pred]
-            ]
-=======
             conf_cls_name = [preds.idx_to_cls[x.item()] for x in conf_cls[idx_pred]]
->>>>>>> 7d91a746
             curr_ax.set_title(
                 f"True: {true_cls_name},\n Pred: {pred_cls_name},\n Conf: {conf_cls_name if len(conf_cls_name) == 1 else 'len=' + str(len(conf_cls_name))}",
             )
