<<<<<<< HEAD
from typing import Callable
=======
from typing import Callable, Union

import torch
>>>>>>> 461b0f36

import torch

from cods.base.tr import ToleranceRegion
from cods.classif.data import ClassificationPredictions
from cods.classif.loss import CLASSIFICATION_LOSSES, ClassificationLoss


class ClassificationToleranceRegion(ToleranceRegion):
    ACCEPTED_PREPROCESS = {"softmax": torch.softmax}

    def __init__(
        self,
        loss: Union[str, ClassificationLoss] = "lac",
        inequality: Union[str, Callable] = "binomial_inverse_cdf",
        optimizer: str = "binary_search",
        preprocess: Union[str, Callable] = "softmax",
        optimizer_args: dict = {},
    ):
        super().__init__(
            inequality=inequality, optimizer=optimizer, optimizer_args=optimizer_args
        )
        self.ACCEPTED_LOSSES = CLASSIFICATION_LOSSES
        self.lbd = None
        if isinstance(preprocess, str):
            if preprocess not in self.ACCEPTED_PREPROCESS.keys():
                raise ValueError(
                    f"preprocess '{preprocess}' not accepted, must be one of {self.ACCEPTED_PREPROCESS.keys()}"
                )
            self.preprocess = preprocess
            self.f_preprocess = self.ACCEPTED_PREPROCESS[preprocess]
        elif isinstance(preprocess, Callable):
            self.preprocess_name = preprocess.__name__
            self.f_preprocess = preprocess
        else:
            raise ValueError(
                "preprocess must be a string or a callable function, got {type(preprocess)}"
            )

        if isinstance(loss, str):
            if loss not in self.ACCEPTED_LOSSES:
                raise ValueError(
                    f"Loss {loss} not supported. Choose from {self.ACCEPTED_LOSSES}."
                )
            self.loss_name = loss
            self.loss = self.ACCEPTED_LOSSES[loss]()
        elif isinstance(loss, ClassificationLoss):
            self.loss_name = loss.__class__.__name__
            self.loss = loss
        else:
            raise ValueError(
                f"loss must be a string or a ClassificationLoss instance, got {loss}"
            )

    def calibrate(
        self,
        predictions: ClassificationPredictions,
        alpha=0.1,
        delta=0.1,
        steps=13,
        bounds=[0, 1],
        verbose=True,
        objectness_threshold=0.8,
    ):
        if self.lbd is not None:
            print("Replacing previously computed lambda")
        self._n_classes = predictions.n_classes
        risk_function = self._get_risk_function(
            predictions=predictions,
            alpha=alpha,
            delta=delta,
            objectness_threshold=objectness_threshold,
            # matching=matching,
        )

        lbd = self.optimizer.optimize(
            objective_function=risk_function,
            alpha=alpha,
            bounds=bounds,
            steps=steps,
            verbose=verbose,
        )
        self.lbd = lbd
        self.confidence_threshold = objectness_threshold
        return lbd

    def _get_risk_function(
        self,
        predictions: ClassificationPredictions,
        alpha: float,
        delta: float,
        objectness_threshold: float,
        **kwargs,
    ) -> Callable:
        n = len(predictions.true_cls)

        def risk_function(lbd):
            risk = []
            for i, true_cls in enumerate(predictions.true_cls):
                # for j, true_cls in enumerate(true_cls_img):
                # pred_cls = predictions.cls_prob[i][matching[i][j]]
                pred_cls = self.f_preprocess(predictions.pred_cls[i], -1)
                conf_set = self.loss.get_set(pred_cls=pred_cls, lbd=lbd)
                score = self.loss(true_cls=true_cls, conf_cls=conf_set)
                risk.append(score)
            risk = torch.stack(risk)
            risk = torch.mean(risk)
            corrected_risk = self._correct_risk(
                risk=risk,
                n=n,
                delta=delta,
            )
            return corrected_risk

        return risk_function

    def _correct_risk(
        self,
        risk: torch.Tensor,
        n: int,
        delta: float,
    ) -> torch.Tensor:
        # TODO: fix
        return self.f_inequality(
            Rhat=risk,
            n=torch.tensor(n, dtype=torch.float).cuda(),
            delta=torch.tensor(delta, dtype=torch.float).cuda(),
        )

    def conformalize(
        self, predictions: ClassificationPredictions, verbose: bool = True, **kwargs
    ) -> list:
        if self.lbd is None:
            raise ValueError("Conformalizer must be calibrated before conformalizing.")
        conf_cls = []
        for pred_cls in predictions.pred_cls:
            pred_cls = self.f_preprocess(pred_cls, -1)
            ys = self.loss.get_set(pred_cls=pred_cls, lbd=self.lbd)
            conf_cls.append(ys)
        return conf_cls

    def evaluate(
        self, preds: ClassificationPredictions, conf_cls: list, verbose=True, **kwargs
    ):
        if self.lbd is None:
            raise ValueError("Conformalizer must be calibrated before evaluating.")
        losses = []
        set_sizes = []
        for i, true_cls in enumerate(preds.true_cls):
            conf_cls_i = conf_cls[i]
            loss = torch.tensor(float(true_cls in conf_cls_i))
            losses.append(loss)
            set_size = torch.tensor(float(len(conf_cls_i)))
            set_sizes.append(set_size)
        losses = torch.stack(losses)
        set_sizes = torch.stack(set_sizes)
        if verbose:
            print(
                f"Coverage: {torch.mean(losses)}, Avg. set size: {torch.mean(set_sizes)}"
            )
        return losses, set_sizes<|MERGE_RESOLUTION|>--- conflicted
+++ resolved
@@ -1,10 +1,4 @@
-<<<<<<< HEAD
-from typing import Callable
-=======
 from typing import Callable, Union
-
-import torch
->>>>>>> 461b0f36
 
 import torch
 
