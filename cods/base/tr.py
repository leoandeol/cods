from collections.abc import Callable
from types import MappingProxyType

import torch
from scipy.optimize import brentq
from scipy.stats import binom

from cods.base.optim import BinarySearchOptimizer, GaussianProcessOptimizer


def hoeffding(Rhat, n, delta):
    return Rhat + torch.sqrt(1 / (2 * n) * torch.log(1 / delta))


def bernstein_emp(Rhat, n, delta):
    part1 = torch.sqrt((2 * torch.log(2 / delta)) / n)
    part2 = (7 * torch.log(2 / delta)) / (3 * (n - 1))
    sigma = torch.sqrt(Rhat * (1 - Rhat))
    return Rhat + sigma * part1 + part2


def bernstein(Rhat, n, delta):
    part1 = torch.sqrt((2 * Rhat * torch.log(1 / delta)) / n)
    part2 = 2 * torch.log(1 / delta) / n
    return Rhat + part1 + part2


def bernstein_uni(Rhat, n, delta):
    part1 = torch.sqrt((2 * Rhat * torch.log(n / delta)) / n)
    part2 = (2 * torch.log(n / delta) / n) + 1.0 / n
    return Rhat + part1 + part2


def bernstein_uni_lim(Rhat, n, delta):
    part1 = torch.sqrt((2 * Rhat * torch.log(n / delta)) / n)
    part2 = (2 * torch.log((1000 * n) / (delta)) / n) + 1.0 / (1000 * n)
    return Rhat + part1 + part2


def binom_inv_cdf(Rhat, n, delta, device="cpu"):
    k = int(Rhat * n)

    n = n.detach().cpu().numpy()
    delta = delta.detach().cpu().numpy()

    def f_bin(p):
        return binom.cdf(k, n, p) - delta - 1e-5

    # print(Rhat, n, delta)
    # print(f_bin(0), f_bin(1))
    # if f_bin(0) < 0:
    #     return 1.0
    # TODO: check this closely

    if f_bin(1) > 0:
        return 1.0

    return torch.tensor(
        brentq(f_bin, 1e-10, 1 - 1e-10, maxiter=1000, xtol=1e-4),
        dtype=torch.float,
    ).to(device)


class ToleranceRegion:
    AVAILABLE_INEQUALITIES = MappingProxyType(
        {
            "hoeffding": hoeffding,
            "bernstein_emp": bernstein_emp,
            "bernstein": bernstein,
            "bernstein_uni": bernstein_uni,
            "bernstein_uni_lim": bernstein_uni_lim,
            "binomial_inverse_cdf": binom_inv_cdf,
        }
    )
    ACCEPTED_OPTIMIZERS = MappingProxyType(
        {
            "binary_search": BinarySearchOptimizer,
            "gpr": GaussianProcessOptimizer,
            "gaussianprocess": GaussianProcessOptimizer,
            "kriging": GaussianProcessOptimizer,
        }
    )

    def __init__(
        self,
        inequality: str | Callable = "binomial_inverse_cdf",
        optimizer: str = "binary_search",
        optimizer_args: dict | None = None,
    ):
        if optimizer_args is None:
            optimizer_args = {}
        if inequality not in self.AVAILABLE_INEQUALITIES:
            raise ValueError(
                f"Available inequalities are {self.AVAILABLE_INEQUALITIES.keys()}",
            )
        self.inequality_name = inequality
        self.f_inequality = self.AVAILABLE_INEQUALITIES[inequality]
        if optimizer not in self.ACCEPTED_OPTIMIZERS:
            raise ValueError(
                f"Available optimizers are {self.ACCEPTED_OPTIMIZERS.keys()}",
            )
        self.optimizer_name = optimizer
        self.optimizer = self.ACCEPTED_OPTIMIZERS[optimizer](**optimizer_args)

    def calibrate(self, preds, alpha=0.1, delta=0.1, verbose=True, **kwargs):
        raise NotImplementedError(
            "ToleranceRegion is an abstract class, must be instantiated on a given task.",
        )

    def conformalize(self, preds, verbose=True, **kwargs):
        raise NotImplementedError(
            "ToleranceRegion is an abstract class, must be instantiated on a given task.",
        )

    def evaluate(self, preds, verbose=True, **kwargs):
        raise NotImplementedError(
            "ToleranceRegion is an abstract class, must be instantiated on a given task.",
        )


class CombiningToleranceRegions(ToleranceRegion):
    def __init__(self, *tregions: ToleranceRegion, mode: str = "bonferroni"):
        self.tregions = tregions
        self.mode = mode

    def calibrate(self, preds, alpha=0.1, delta=0.1, parameters=None):
        if parameters is None:
            parameters = [{} for _ in range(len(self.tregions))]
        if self.mode == "bonferroni":
            return [
                conformalizer.calibrate(
                    preds,
                    alpha=alpha / len(self.tregions),
                    delta=delta / len(self.tregions),
                    **parameters[i],
                )
                for i, conformalizer in enumerate(self.tregions)
            ]

    def conformalize(self, preds):
        return [tregion.conformalize(preds) for tregion in self.tregions]

    def evaluate(self, preds, verbose=True):
<<<<<<< HEAD
        return [
            tregion.evaluate(preds, verbose=verbose)
            for tregion in self.tregions
        ]
=======
        return [tregion.evaluate(preds, verbose=verbose) for tregion in self.tregions]
>>>>>>> 7d91a746
<|MERGE_RESOLUTION|>--- conflicted
+++ resolved
@@ -141,11 +141,4 @@
         return [tregion.conformalize(preds) for tregion in self.tregions]
 
     def evaluate(self, preds, verbose=True):
-<<<<<<< HEAD
-        return [
-            tregion.evaluate(preds, verbose=verbose)
-            for tregion in self.tregions
-        ]
-=======
-        return [tregion.evaluate(preds, verbose=verbose) for tregion in self.tregions]
->>>>>>> 7d91a746
+        return [tregion.evaluate(preds, verbose=verbose) for tregion in self.tregions]