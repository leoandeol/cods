--- conflicted
+++ resolved
@@ -1,8 +1,4 @@
-<<<<<<< HEAD
-from typing import Callable, List, Union
-=======
 from typing import Callable, Union
->>>>>>> 57d1e41f
 
 import torch
 from scipy.optimize import brentq
@@ -50,15 +46,12 @@
     def f_bin(p):
         return binom.cdf(k, n, p) - delta - 1e-5
 
-<<<<<<< HEAD
-=======
     # print(Rhat, n, delta)
     # print(f_bin(0), f_bin(1))
     # if f_bin(0) < 0:
     #     return 1.0
     # TODO: check this closely
 
->>>>>>> 57d1e41f
     if f_bin(1) > 0:
         return 1.0
 
@@ -102,11 +95,7 @@
             self.inequality_name = inequality.__name__
         else:
             raise ValueError(
-<<<<<<< HEAD
-                "Inequality must be a string or a callable function, got {type(inequality)}"
-=======
                 f"Available inequalities are {self.AVAILABLE_INEQUALITIES.keys()}",
->>>>>>> 57d1e41f
             )
         if optimizer not in self.ACCEPTED_OPTIMIZERS.keys():
             raise ValueError(
@@ -139,11 +128,7 @@
 
 
 class CombiningToleranceRegions(ToleranceRegion):
-<<<<<<< HEAD
-    def __init__(self, *tregions, mode: str = "bonferroni"):
-=======
     def __init__(self, *tregions: ToleranceRegion, mode: str = "bonferroni"):
->>>>>>> 57d1e41f
         self.tregions = tregions
         self.mode = mode
 
