import matplotlib.pyplot as plt
<<<<<<< HEAD
from PIL import Image

from cods.od.models.detr import DETRModel
=======
import numpy as np
import torch
from matplotlib.backends.backend_pdf import PdfPages
from PIL import Image

from cods.od.data import ODConformalizedPredictions, ODPredictions
>>>>>>> 57d1e41f


def plot_preds(
    idx,
    predictions: ODPredictions,
    conformalized_predictions: ODConformalizedPredictions = None,
    confidence_threshold=None,
    idx_to_label: dict = None,
    save_as=None,
):
    """Plot the predictions of an object detection model.

    Args:
    ----
        preds (object): Object containing the predictions.
        idx (int): Index of the image to plot.
        conf_boxes (list): List of confidence boxes.
        conf_cls (list): List of confidence classes.
        confidence_threshold (float, optional): Confidence threshold for filtering predictions. If not provided, the threshold from `preds` will be used. Defaults to None.
        save_as (str, optional): File path to save the plot. Defaults to None.

    """
<<<<<<< HEAD
    img_path = preds.image_paths[idx]
    pred_boxes = preds.pred_boxes[idx]
    true_boxes = preds.true_boxes[idx]
    conf_boxes = conf_boxes[idx]
    conf_cls = conf_cls[idx]
    true_cls = preds.true_cls[idx]
    conf = preds.confidence[idx]
    cls_probas = preds.pred_cls[idx]

    if confidence_threshold is None and preds.confidence_threshold is not None:
        confidence_threshold = preds.confidence_threshold
=======
    is_conformal = conformalized_predictions is not None

    img_path = predictions.image_paths[idx]
    pred_boxes = predictions.pred_boxes[idx]
    true_boxes = predictions.true_boxes[idx]
    true_cls = predictions.true_cls[idx]
    conf = predictions.confidences[idx]
    cls_probas = predictions.pred_cls[idx]

    if is_conformal:
        conf_boxes = conformalized_predictions.conf_boxes[idx]
        conf_cls = conformalized_predictions.conf_cls[idx]

    if (
        confidence_threshold is None
        and predictions.confidence_threshold is not None
    ):
        confidence_threshold = predictions.confidence_threshold
>>>>>>> 57d1e41f
        print("Using confidence threshold from preds")
    else:
        raise ValueError("Confidence Threshold should be provided")

    keep = conf > confidence_threshold
    pred_boxes = pred_boxes[keep]
<<<<<<< HEAD
    conf_boxes = conf_boxes[keep]
    conf_cls = conf_cls[keep]
=======
    if is_conformal:
        conf_boxes = conf_boxes[keep]
>>>>>>> 57d1e41f
    cls_probas = cls_probas[keep]

    image = Image.open(img_path)
    image_width, image_height = image.size
    image.save("./test.png")
    plt.figure(figsize=(14, 14))
    plt.imshow(image)

    def draw_rect(ax, box, color, proba, conformal=False):
        """Draw a rectangle on the plot.

        Args:
        ----
            ax (object): Axes object of the plot.
            box (list): List of coordinates [x1, y1, x2, y2] of the rectangle.
            color (str): Color of the rectangle.
            proba (int or numpy.ndarray): Probability or probability distribution of the class.

        """
        x1, y1, x2, y2 = box
        # correct coordinates to not go outside of bounds
        x1 = max(0, x1)
        y1 = max(0, y1)
        x2 = min(image_width, x2)
        y2 = min(image_height, y2)

        ax.add_patch(
            plt.Rectangle(
                (x1, y1),
                x2 - x1,
                y2 - y1,
                fill=False,
                edgecolor=color,
                linewidth=2,
            ),
        )
        # TODO(leo):conf
        if conformal:
            if len(proba) <= 13:
                # Print up to the three labels of the prediction sets
                if isinstance(proba, torch.Tensor):
                    proba = proba.cpu().numpy()
                if idx_to_label is not None:
                    text = ", ".join([f"{idx_to_label[cl]}" for cl in proba])
                else:
                    text = ", ".join([f"{cl}" for cl in proba])
                ax.text(
                    x1,
                    y1,
                    text,
                    fontsize=15,
                    bbox=dict(facecolor=color, alpha=0.5),
                )
            else:
                # Print nb of labels
                text = f"{len(proba)} labels"
                ax.text(
                    x1,
                    y1,
                    text,
                    fontsize=15,
                    bbox=dict(facecolor=color, alpha=0.5),
                )
        elif isinstance(proba, int) or len(proba.shape) == 0:
            if isinstance(proba, torch.Tensor):
                proba = proba.item()
            if idx_to_label is not None:
                text = f"{idx_to_label[proba]}" if proba >= 0 else "conf"
            else:
                text = f"{proba}" if proba >= 0 else "conf"
            ax.text(
                x2 - 30,
                y2,
                text,
                fontsize=15,
                bbox=dict(facecolor=color, alpha=0.5),
            )
        else:
            cl = proba.argmax().item()
            if idx_to_label is not None:
                text = f"{idx_to_label[cl]}: {proba[cl]:0.2f}"
            else:
                text = f"{cl}: {proba[cl]:0.2f}"

            ax.text(
                x1,
                y1,
                text,
                fontsize=15,
                bbox=dict(facecolor=color, alpha=0.5),
            )

    ax = plt.gca()
    for box, cl in zip(true_boxes, true_cls):
        draw_rect(ax, box, "green", cl)

    for box, prob in zip(pred_boxes, cls_probas):
        box = box.detach().cpu().numpy()
        draw_rect(ax, box, "red", prob)

    if is_conformal:
        for box, conf_cls_i in zip(conf_boxes, conf_cls):
            box = box.detach().cpu().numpy()
            draw_rect(ax, box, "purple", conf_cls_i, conformal=True)

    # Draw an arrow between the top-left corners of true and matching predicted box
    for i, true_box in enumerate(true_boxes):
        matching_pred_box = pred_boxes[predictions.matching[idx][i][0]]
        ax.annotate(
            "",
            xy=(true_box[0], true_box[1]),
            xytext=(matching_pred_box[0], matching_pred_box[1]),
            arrowprops=dict(arrowstyle="->", lw=2, color="blue"),
        )

    plt.axis("off")
    if save_as is not None:
        plt.savefig(save_as, bbox_inches="tight")
    plt.show()


def create_pdf_with_plots(
    predictions: ODPredictions,
    conformalized_predictions: ODConformalizedPredictions = None,
    confidence_threshold=None,
    idx_to_label: dict = None,
    output_pdf="output.pdf",
):
    """Create a PDF with plots for each image in the predictions.

    Args:
    ----
        predictions (ODPredictions): Object containing the predictions.
        conformalized_predictions (ODConformalizedPredictions, optional): Object containing conformalized predictions. Defaults to None.
        confidence_threshold (float, optional): Confidence threshold for filtering predictions. Defaults to None.
        idx_to_label (dict, optional): Mapping from class indices to labels. Defaults to None.
        output_pdf (str, optional): Path to save the output PDF. Defaults to "output.pdf".

    """
    is_conformal = conformalized_predictions is not None

    if (
        confidence_threshold is None
        and predictions.confidence_threshold is not None
    ):
        confidence_threshold = predictions.confidence_threshold
    elif confidence_threshold is None:
        raise ValueError("Confidence Threshold should be provided")

    with PdfPages(output_pdf) as pdf:
        for idx in range(len(predictions.image_paths)):
            img_path = predictions.image_paths[idx]
            pred_boxes = predictions.pred_boxes[idx]
            true_boxes = predictions.true_boxes[idx]
            true_cls = predictions.true_cls[idx]
            conf = predictions.confidences[idx]
            cls_probas = predictions.pred_cls[idx]

            if is_conformal:
                conf_boxes = conformalized_predictions.conf_boxes[idx]
                conf_cls = conformalized_predictions.conf_cls[idx]

            keep = conf > confidence_threshold
            pred_boxes = pred_boxes[keep]
            if is_conformal:
                conf_boxes = conf_boxes[keep]
            cls_probas = cls_probas[keep]

            image = Image.open(img_path)
            image_width, image_height = image.size

            plt.figure(figsize=(14, 14))
            plt.imshow(image)

            def draw_rect(ax, box, color, proba, conformal=False):
                x1, y1, x2, y2 = box
                x1 = max(0, x1)
                y1 = max(0, y1)
                x2 = min(image_width, x2)
                y2 = min(image_height, y2)

                ax.add_patch(
                    plt.Rectangle(
                        (x1, y1),
                        x2 - x1,
                        y2 - y1,
                        fill=False,
                        edgecolor=color,
                        linewidth=2,
                    ),
                )
                if conformal:
                    if len(proba) <= 5:
                        if isinstance(proba, torch.Tensor):
                            proba = proba.cpu().numpy()
                        if idx_to_label is not None:
                            text = ", ".join(
                                [f"{idx_to_label[cl]}" for cl in proba],
                            )
                        else:
                            text = ", ".join([f"{cl}" for cl in proba])
                        ax.text(
                            x1,
                            y1,
                            text,
                            fontsize=15,
                            bbox=dict(facecolor=color, alpha=0.5),
                        )
                    else:
                        text = f"{len(proba)} labels"
                        ax.text(
                            x1,
                            y1,
                            text,
                            fontsize=15,
                            bbox=dict(facecolor=color, alpha=0.5),
                        )
                elif isinstance(proba, int) or len(proba.shape) == 0:
                    if isinstance(proba, torch.Tensor):
                        proba = proba.item()
                    if idx_to_label is not None:
                        text = (
                            f"{idx_to_label[proba]}" if proba >= 0 else "conf"
                        )
                    else:
                        text = f"{proba}" if proba >= 0 else "conf"
                    ax.text(
                        x2 - 30,
                        y2,
                        text,
                        fontsize=15,
                        bbox=dict(facecolor=color, alpha=0.5),
                    )
                else:
                    cl = proba.argmax().item()
                    if idx_to_label is not None:
                        text = f"{idx_to_label[cl]}: {proba[cl]:0.2f}"
                    else:
                        text = f"{cl}: {proba[cl]:0.2f}"

                    ax.text(
                        x1,
                        y1,
                        text,
                        fontsize=15,
                        bbox=dict(facecolor=color, alpha=0.5),
                    )

            ax = plt.gca()
            for box, cl in zip(true_boxes, true_cls):
                draw_rect(ax, box, "green", cl)

            for box, prob in zip(pred_boxes, cls_probas):
                box = box.detach().cpu().numpy()
                draw_rect(ax, box, "red", prob)

            if is_conformal:
                for box, conf_cls_i in zip(conf_boxes, conf_cls):
                    box = box.detach().cpu().numpy()
                    draw_rect(ax, box, "purple", conf_cls_i, conformal=True)

            for i, true_box in enumerate(true_boxes):
                try:
                    matched_idx = predictions.matching[idx][i]
                    if len(matched_idx) == 0:
                        continue
                    matching_pred_box = pred_boxes[matched_idx[0]]
                    ax.annotate(
                        "",
                        xy=(true_box[0], true_box[1]),
                        xytext=(matching_pred_box[0], matching_pred_box[1]),
                        arrowprops=dict(arrowstyle="->", lw=2, color="blue"),
                    )
                except Exception as e:
                    print(e)

            plt.axis("off")
            plt.title(
                f"Image {idx + 1}: {len(true_boxes)} ground truths, {len(pred_boxes)} predictions",
            )
            pdf.savefig(bbox_inches="tight")
            plt.close()


def plot_histograms_predictions(predictions: ODPredictions):
    # Plot three histograms in the same figure, with 20 bins that use lengths3 = [len(x) for x in preds_val.true_boxes] but the same also for confidence and confidence thresholded, and pu the mean length as title of the figure,

    list_true = [len(x) for x in predictions.true_boxes]
    list_pred = [len(x) for x in predictions.confidences]
    list_pred_thresh = [
        sum(x > predictions.confidence_threshold)
        for x in predictions.confidence
    ]

    fig, axs = plt.subplots(1, 3, figsize=(15, 5))
    axs[0].hist(list_true, bins=20)
    axs[0].set_title(f"True boxes, mean size = {np.mean(list_true):.2f}")
    axs[1].hist(list_pred, bins=20)
    axs[1].set_title(f"Predicted boxes, mean size = {np.mean(list_pred):.2f}")
    axs[2].hist(list_pred_thresh, bins=20)
    axs[2].set_title(
        f"Predicted boxes above threshold, mean size = {np.mean(list_pred_thresh):.2f}",
    )
    plt.show()<|MERGE_RESOLUTION|>--- conflicted
+++ resolved
@@ -1,16 +1,10 @@
 import matplotlib.pyplot as plt
-<<<<<<< HEAD
-from PIL import Image
-
-from cods.od.models.detr import DETRModel
-=======
 import numpy as np
 import torch
 from matplotlib.backends.backend_pdf import PdfPages
 from PIL import Image
 
 from cods.od.data import ODConformalizedPredictions, ODPredictions
->>>>>>> 57d1e41f
 
 
 def plot_preds(
@@ -33,19 +27,6 @@
         save_as (str, optional): File path to save the plot. Defaults to None.
 
     """
-<<<<<<< HEAD
-    img_path = preds.image_paths[idx]
-    pred_boxes = preds.pred_boxes[idx]
-    true_boxes = preds.true_boxes[idx]
-    conf_boxes = conf_boxes[idx]
-    conf_cls = conf_cls[idx]
-    true_cls = preds.true_cls[idx]
-    conf = preds.confidence[idx]
-    cls_probas = preds.pred_cls[idx]
-
-    if confidence_threshold is None and preds.confidence_threshold is not None:
-        confidence_threshold = preds.confidence_threshold
-=======
     is_conformal = conformalized_predictions is not None
 
     img_path = predictions.image_paths[idx]
@@ -64,20 +45,14 @@
         and predictions.confidence_threshold is not None
     ):
         confidence_threshold = predictions.confidence_threshold
->>>>>>> 57d1e41f
         print("Using confidence threshold from preds")
     else:
         raise ValueError("Confidence Threshold should be provided")
 
     keep = conf > confidence_threshold
     pred_boxes = pred_boxes[keep]
-<<<<<<< HEAD
-    conf_boxes = conf_boxes[keep]
-    conf_cls = conf_cls[keep]
-=======
     if is_conformal:
         conf_boxes = conf_boxes[keep]
->>>>>>> 57d1e41f
     cls_probas = cls_probas[keep]
 
     image = Image.open(img_path)
