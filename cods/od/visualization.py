--- conflicted
+++ resolved
@@ -324,15 +324,7 @@
                         "",
                         xy=(true_box[0], true_box[1]),
                         xytext=(matching_pred_box[0], matching_pred_box[1]),
-<<<<<<< HEAD
-                        arrowprops={
-                            "arrowstyle": "->",
-                            "lw": 2,
-                            "color": "blue",
-                        },
-=======
                         arrowprops={"arrowstyle": "->", "lw": 2, "color": "blue"},
->>>>>>> 7d91a746
                     )
                 except Exception as e:
                     print(e)
