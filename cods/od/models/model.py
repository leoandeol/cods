--- conflicted
+++ resolved
@@ -152,35 +152,6 @@
                 all_true_cls.append(true_cls)
                 all_pred_cls.append(pred_cls)
 
-<<<<<<< HEAD
-        all_image_paths = (
-            [path for arr_path in all_image_paths for path in arr_path],
-        )
-
-        all_image_shapes = (
-            [shape for arr_shape in all_image_shapes for shape in arr_shape],
-        )
-
-        all_true_boxes = (
-            [
-                box.to(self.device)
-                for arr_box in all_true_boxes
-                for box in arr_box
-            ],
-        )
-
-        all_pred_boxes = (
-            [box for arr_box in all_pred_boxes for box in arr_box],
-        )
-
-        if len(all_pred_boxes_unc) > 0:
-            all_pred_boxes_unc = (
-                [
-                    box_unc
-                    for arr_box_unc in all_pred_boxes_unc
-                    for box_unc in arr_box_unc
-                ],
-=======
         all_image_paths = ([path for arr_path in all_image_paths for path in arr_path],)
 
         all_image_shapes = ([shape for arr_shape in all_image_shapes for shape in arr_shape],)
@@ -192,32 +163,11 @@
         if len(all_pred_boxes_unc) > 0:
             all_pred_boxes_unc = (
                 [box_unc for arr_box_unc in all_pred_boxes_unc for box_unc in arr_box_unc],
->>>>>>> 7d91a746
             )
         else:
             all_pred_boxes_unc = None
         all_confidences = (
-<<<<<<< HEAD
-            [
-                confidence
-                for arr_confidence in all_confidences
-                for confidence in arr_confidence
-            ],
-        )
-
-        all_true_cls = (
-            [
-                cls.to(self.device)
-                for arr_cls in all_true_cls
-                for cls in arr_cls
-            ],
-        )
-
-        all_pred_cls = (
-            [proba for arr_proba in all_pred_cls for proba in arr_proba],
-=======
             [confidence for arr_confidence in all_confidences for confidence in arr_confidence],
->>>>>>> 7d91a746
         )
 
         all_true_cls = ([cls.to(self.device) for arr_cls in all_true_cls for cls in arr_cls],)
