--- conflicted
+++ resolved
@@ -56,13 +56,7 @@
         tmp_cluster = torch.where(row).cpu().numpy().tolist()
 
         # TODO(leo) @luca : there's absolutely a better way to do that
-<<<<<<< HEAD
-        cluster = [
-            element for element in tmp_cluster if element not in already_used
-        ]
-=======
         cluster = [element for element in tmp_cluster if element not in already_used]
->>>>>>> 7d91a746
 
         if len(cluster) > 0:
             clusters.append(cluster)
