--- conflicted
+++ resolved
@@ -151,12 +151,7 @@
         ]
 
         true_cls = [
-<<<<<<< HEAD
-            torch.LongTensor([box["category_id"] for box in true_box])
-            for true_box in ground_truth
-=======
             torch.LongTensor([box["category_id"] for box in true_box]) for true_box in ground_truth
->>>>>>> 7d91a746
         ]
 
         true_boxes = true_boxes
