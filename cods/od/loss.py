from __future__ import annotations

from logging import getLogger
from typing import List

import torch

from cods.base.loss import Loss
from cods.classif.loss import ClassificationLoss
from cods.od.utils import (
    assymetric_hausdorff_distance,
    f_lac,
    # get_covered_areas_of_gt_max,
    get_covered_areas_of_gt_union,
)

logger = getLogger("cods")


# Object Detection Loss, many are wrappers of Segmentation losses
class ODLoss(Loss):
    def __init__(self, upper_bound: int, device: str = "cpu", **kwargs):
        """Initialize the Object Detection Loss.

        Parameters
        ----------
        - upper_bound (int): The upper bound of the loss.

        Returns
        -------
        - None

        """
        super().__init__()
        self.upper_bound = upper_bound
        self.device = device

    def __call__(
        self,
        true_boxes: torch.Tensor,
        true_cls: torch.Tensor,
        conf_boxes: torch.Tensor,
        conf_cls: torch.Tensor,
    ) -> torch.Tensor:
        """Call the Object Detection Loss.

        Returns
        -------
        - None

        """
        raise NotImplementedError("ODLoss is an abstract class.")


# LAC STYLE
class BoxCountThresholdConfidenceLoss(ODLoss):
    def __init__(
        self,
        upper_bound: int = 1,
        device: str = "cpu",
        **kwargs,
    ):
        """Initialize the Confidence Loss.

        Parameters
        ----------
        - upper_bound (int): The upper bound of the loss.

        Returns
        -------
        - None

        """
        super().__init__(upper_bound=upper_bound, device=device)

    def __call__(
        self,
        true_boxes: torch.Tensor,
        true_cls: torch.Tensor,
        conf_boxes: torch.Tensor,
        conf_cls: torch.Tensor,
    ) -> torch.Tensor:
        """Call the Confidence Loss.

        Parameters
        ----------
        - predictions (ODPredictions): The predictions.
        - conformalized_predictions (ODConformalizedPredictions): The conformalized predictions.

        Returns
        -------
        - torch.Tensor: The loss value.

        """
        return (
            torch.zeros(1).to(self.device)
            if len(conf_boxes) >= len(true_boxes)
            else torch.ones(1).to(self.device)
        )


class BoxCountTwosidedConfidenceLoss(ODLoss):
    def __init__(
        self,
        upper_bound: int = 1,
        threshold: int = 3,
        device: str = "cpu",
        **kwargs,
    ):
        """Initialize the Confidence Loss.

        Parameters
        ----------
        - upper_bound (int): The upper bound of the loss.

        Returns
        -------
        - None

        """
        super().__init__(upper_bound=upper_bound, device=device)
        self.threshold = threshold

    def __call__(
        self,
        true_boxes: torch.Tensor | List[torch.Tensor],
        true_cls: torch.Tensor | List[torch.Tensor],
        conf_boxes: torch.Tensor | List[torch.Tensor],
        conf_cls: List[torch.Tensor],
    ) -> torch.Tensor:
        """Call the Confidence Loss.

        Parameters
        ----------
        - predictions (ODPredictions): The predictions.
        - conformalized_predictions (ODConformalizedPredictions): The conformalized predictions.

        Returns
        -------
        - torch.Tensor: The loss value.

        """
        if len(true_boxes) == 0:
            loss = torch.zeros(1).to(self.device)
        else:
            loss = (
                torch.ones(1).to(self.device)
                if abs(len(true_boxes) - len(conf_boxes)) > self.threshold
                else torch.zeros(1).to(self.device)
            )
            loss = torch.tensor(loss).float().to(self.device).expand(1)
        return loss


class BoxCountRecallConfidenceLoss(ODLoss):
    def __init__(
        self,
        upper_bound: int = 1,
        device: str = "cpu",
        **kwargs,
    ):
        """Initialize the Confidence Loss.

        Parameters
        ----------
        - upper_bound (int): The upper bound of the loss.

        Returns
        -------
        - None

        """
        super().__init__(upper_bound=upper_bound, device=device)

    def __call__(
        self,
        true_boxes: torch.Tensor | List[torch.Tensor],
        true_cls: torch.Tensor | List[torch.Tensor],
        conf_boxes: torch.Tensor | List[torch.Tensor],
        conf_cls: List[torch.Tensor],
    ) -> torch.Tensor:
        """Call the Confidence Loss.

        Parameters
        ----------
        - predictions (ODPredictions): The predictions.
        - conformalized_predictions (ODConformalizedPredictions): The conformalized predictions.

        Returns
        -------
        - torch.Tensor: The loss value.

        """
        if len(true_boxes) == 0:
            loss = torch.zeros(1).to(self.device)
        else:
            loss = torch.maximum(
                torch.zeros(1).to(self.device),
<<<<<<< HEAD
                torch.tensor((len(true_boxes) - len(conf_boxes)) / len(true_boxes)),
=======
                torch.tensor(
                    (len(true_boxes) - len(conf_boxes)) / len(true_boxes),
                ),
>>>>>>> deacce78
            ).to(self.device)
        return loss
        # return max(
        #     [
        #         (loss),
        #     ]
        #     + [
        #         loss(
        #             true_boxes, true_cls, matched_conf_boxes, matched_conf_cls
        #         )
        #         for loss in self.other_losses
        #     ],
        # )
        # losses = []
        # if len(true_boxes) == 0:
        #     loss = torch.zeros(1).to(device)
        # elif len(conf_boxes) == 0:
        #     loss = torch.ones(1).to(device)
        # else:
        #     for i, true_boxes_i in enumerate(true_boxes):
        #         # search for closest box
        #         distances = []
        #         for conf_boxes_i in conf_boxes[i]:
        #             # TODO doesn"r work because of expansion fo boxes for localization
        #             center_true_x = (true_boxes_i[0] + true_boxes_i[2]) / 2
        #             center_true_y = (true_boxes_i[1] + true_boxes_i[3]) / 2
        #             center_conf_x = (conf_boxes_i[0] + conf_boxes_i[2]) / 2
        #             center_conf_y = (conf_boxes_i[1] + conf_boxes_i[3]) / 2
        #             distance = torch.sqrt(
        #                 (center_true_x - center_conf_x) ** 2
        #                 + (center_true_y - center_conf_y) ** 2
        #             )
        #             # TODO: improve distance
        #             distances.append(distance)
        #         # print(f"distances: {distances}")
        #         # TODO arbirtrary

        #         if len(distances) == 0:
        #             loss_i = torch.ones(1).to(device)
        #             losses.append(loss_i)
        #             continue

        #         loss_i = (
        #             torch.zeros(1).to(device)
        #             if torch.min(torch.stack(distances))
        #             < self.distance_threshold
        #             else torch.ones(1).to(device)
        #         )
        #         losses.append(loss_i)
        #     loss = torch.mean(torch.stack(losses))
        # return max(
        #     [loss]
        #     + [
        #         loss(true_boxes, true_cls, conf_boxes, conf_cls)
        #         for loss in self.other_losses
        #     ],
        # )


# This loss just doesn't make sense: all the boxes have maximum margins and are the size of the image ....
class ThresholdedBoxDistanceConfidenceLoss(ODLoss):
    def __init__(
        self,
        upper_bound: int = 1,
        distance_threshold: float = 0.5,
        device: str = "cpu",
        **kwargs,
    ):
        """Initialize the Confidence Loss.

        Parameters
        ----------
        - upper_bound (int): The upper bound of the loss.

        Returns
        -------
        - None

        """
        super().__init__(upper_bound=upper_bound, device=device)
        self.distance_threshold = distance_threshold
        # self.other_losses = other_losses if other_losses is not None else []

        # TODO redefine ConfidenceLoss abstract class, we need preds here not conformalized preds

    def __call__(
        self,
        true_boxes: torch.Tensor | List[torch.Tensor],
        true_cls: torch.Tensor | List[torch.Tensor],
        pred_boxes: torch.Tensor | List[torch.Tensor],
        pred_cls: List[torch.Tensor],
    ) -> torch.Tensor:
        """Call the Confidence Loss.

        Parameters
        ----------
        - predictions (ODPredictions): The predictions.
        - conformalized_predictions (ODConformalizedPredictions): The conformalized predictions.

        Returns
        -------
        - torch.Tensor: The loss value.

        """
        if len(true_boxes) == 0:
            loss = torch.zeros(1).to(self.device)
        elif len(pred_boxes) == 0:
            loss = torch.ones(1).to(self.device)
        else:
            class_factor = 0.22
            l_ass = assymetric_hausdorff_distance(true_boxes, pred_boxes)
            l_ass /= torch.max(l_ass)
            l_lac = f_lac(true_cls, pred_cls)
            distance_matrix = class_factor * l_lac + (1 - class_factor) * l_ass
            shortest_distances, _ = torch.min(distance_matrix, dim=1)
            # print("Distances", shortest_distances)
<<<<<<< HEAD
            loss = torch.mean((shortest_distances > self.distance_threshold).float()).expand(1)
=======
            loss = torch.mean(
                (shortest_distances > self.distance_threshold).float(),
            ).expand(1)
>>>>>>> deacce78
            # print("Final Loss", loss)
        return loss


class ODBinaryClassificationLoss(ClassificationLoss):
    def __init__(self):
        super().__init__(upper_bound=1)

    def __call__(
        self,
        conf_cls,
        true_cls,
    ) -> torch.Tensor:
        """ """
        # if len(conf_cls) == 0:
        #    logger.warning(f"conf_cls is empty : {conf_cls}")
        loss = torch.logical_not(torch.isin(true_cls, conf_cls)).float().expand(1)
        # if loss == 0:
        #    logger.info(f"true_cls: {true_cls}, conf_cls: {conf_cls}")
        return loss


# IMAGE WISE VS BOX WISE GUARANTEE
# wrapping classification loss, by converting the predictions from the od to the classification format
class ClassificationLossWrapper(ODLoss):
    def __init__(self, classification_loss, device: str = "cpu", **kwargs):
        """Initialize the Classification Loss Wrapper.

        Parameters
        ----------
        - classification_loss (Loss): The classification loss.

        Returns
        -------
        - None

        """
        self.classification_loss = classification_loss
<<<<<<< HEAD
        super().__init__(upper_bound=classification_loss.upper_bound, device=device)
=======
        super().__init__(
            upper_bound=classification_loss.upper_bound,
            device=device,
        )
>>>>>>> deacce78

    def __call__(
        self,
        true_boxes: torch.Tensor,
        true_cls: torch.Tensor,
        conf_boxes: torch.Tensor,
        conf_cls: torch.Tensor,
        verbose: bool = False,
    ) -> torch.Tensor:
        """ """
        losses = []
        if len(true_cls) == 0:
            if verbose:
                logger.warning(f"true_cls is empty : {true_cls}")
            return torch.zeros(1).to(self.device)
        if len(conf_cls) == 0:
            if verbose:
                logger.warning(f"conf_cls is empty : {conf_cls}")
            return torch.ones(1).to(self.device)
        for i in range(len(conf_cls)):
            loss = self.classification_loss(conf_cls[i], true_cls[i])
            # print(f"loss: {loss}")
            losses.append(loss)
        return torch.mean(torch.stack(losses)).expand(1)


# # MaximumLoss : maximum of a list of losses with a list of parameters


# # maximum of risk =!= of losses
# class MaximumLoss(Loss):
#     def __init__(self, *losses):
#         """Initialize the Maximum Loss.

#         Parameters
#         ----------
#         - losses (list): The list of losses.

#         Returns
#         -------
#         - None

#         """
#         super().__init__()
#         self.losses = losses

#     def __call__(
#         self,
#         predictions: ODPredictions,
#         conformalized_predictions: ODConformalizedPredictions,
#     ) -> torch.Tensor:
#         """Call the Maximum Loss.

#         Returns
#         -------
#         - torch.Tensor: The loss value.

#         """
#         conf_boxes = conformalized_predictions.conf_boxes
#         true_boxes = predictions.true_boxes
#         return max([loss(conf_boxes, true_boxes) for loss in self.losses])


# TODO: formulate in classical conformal sense!
class ThresholdedRecallLoss(ODLoss):
    def __init__(
        self,
        beta: float = 0.25,
        device: str = "cpu",
    ):
        """Initialize the Hausdorff Signed Distance Loss.

        Parameters
        ----------
        - beta (float): The beta value.

        Returns
        -------
        - None

        """
        super().__init__(upper_bound=1, device=device)
        self.beta = beta

    def __call__(
        self,
        true_boxes: torch.Tensor,
        true_cls: torch.Tensor,
        conf_boxes: torch.Tensor,
        conf_cls: torch.Tensor,
    ) -> float:
        """Call the Hausdorff Signed Distance Loss.

        Parameters
        ----------
        - conf_boxes (torch.Tensor): The conformal boxes.
        - true_boxes (torch.Tensor): The true boxes.

        Returns
        -------
        - float: The loss value.

        """
        if len(true_boxes) == 0:
            return torch.zeros(1).to(self.device)
        if len(conf_boxes) == 0:
            return torch.ones(1).to(self.device)
        areas = get_covered_areas_of_gt_union(conf_boxes, true_boxes)
        is_not_covered = (
            areas < 0.999
        ).float()  # because doubt on the computation of the overlap, check formula TODO
        miscoverage = torch.mean(is_not_covered)
        loss = (
            torch.ones(1).to(self.device)
            if miscoverage > self.beta
            else torch.zeros(1).to(self.device)
        )
        return loss


class ClassBoxWiseRecallLoss(ODLoss):
    def __init__(
        self,
        union_of_boxes: bool = True,
        device: str = "cpu",
    ):
        """Initialize the Box-wise Recall Loss.

        Parameters
        ----------
        - union_of_boxes (bool): Whether to use the union of boxes.

        Returns
        -------
        - None

        """
        super().__init__(upper_bound=1, device=device)
        self.union_of_boxes = union_of_boxes
        self.get_covered_areas = (
            get_covered_areas_of_gt_union
            # if union_of_boxes
            # else get_covered_areas_of_gt_max
        )
        if not union_of_boxes:
            raise NotImplementedError(
                "Box-wise Recall Loss only supports union of boxes.",
            )

    def __call__(
        self,
        true_boxes: torch.Tensor,
        true_cls,
        conf_boxes: torch.Tensor,
        conf_cls,
    ) -> torch.Tensor:
        """Call the Box-wise Recall Loss.

        Parameters
        ----------
        - conf_boxes (torch.Tensor): The conformal boxes.
        - true_boxes (torch.Tensor): The true boxes.

        Returns
        -------
        - float: The loss value.

        """
        if len(true_boxes) == 0:
            return torch.zeros(1).to(self.device)
        if len(conf_boxes) == 0:
            return torch.ones(1).to(self.device)
        areas = self.get_covered_areas(conf_boxes, true_boxes)
        is_not_covered_loc = (
            areas < 0.999
        )  # because doubt on the computation of the overlap, check formula TODO
        is_not_covered_cls = torch.tensor(
            [tc not in cc for (tc, cc) in zip(true_cls, conf_cls)],
            dtype=torch.float,
        ).to(self.device)
        is_not_covered = torch.logical_or(
            is_not_covered_loc,
            is_not_covered_cls,
        ).float()
        miscoverage = torch.zeros(1).to(self.device) + torch.mean(
            is_not_covered,
        )  # TODO: bugfix
        return miscoverage


from cods.od.utils import fast_covered_areas_of_gt


class BoxWiseRecallLoss(ODLoss):
    """Box-wise recall loss: 1 - mean(areas of the union of the boxes),

    This loss function calculates the recall loss based on the areas of the union of the predicted and true bounding boxes.
    The recall loss is defined as 1 minus the mean of the areas of the union of the boxes.
    """

    def __init__(
        self,
        union_of_boxes: bool = True,
        device: str = "cpu",
    ):
        """Initialize the Box-wise Recall Loss.

        Parameters
        ----------
        - union_of_boxes (bool): Whether to use the union of boxes.

        Returns
        -------
        - None

        """
        super().__init__(upper_bound=1, device=device)
        self.union_of_boxes = union_of_boxes
        self.get_covered_areas = fast_covered_areas_of_gt  # get_covered_areas_of_gt_union
        if not union_of_boxes:
            raise NotImplementedError(
                "Box-wise Recall Loss only supports union of boxes.",
            )

    def __call__(
        self,
        true_boxes: torch.Tensor,
        true_cls: torch.Tensor,
        conf_boxes: torch.Tensor,
        conf_cls: torch.Tensor,
    ) -> torch.Tensor:
        """Call the Box-wise Recall Loss.

        Parameters
        ----------
        - predictions (ODPredictions): The predictions.
        - conformalized_predictions (ODConformalizedPredictions): The conformalized predictions.

        Returns
        -------
        - float: The loss value.

        """
        if len(true_boxes) == 0:
            return torch.zeros(1).to(self.device)
        if len(conf_boxes) == 0:
            return torch.ones(1).to(self.device)
        # try:
        areas = self.get_covered_areas(conf_boxes, true_boxes)
        # except Exception as e:
        #     # print shapes
        #     print(conf_boxes.shape, true_boxes.shape)
        #     print(f"Error in get_covered_areas: {e}")
        #     raise e
        is_not_covered = (
            areas < 0.999
        ).float()  # because doubt on the computation of the overlap, check formula TODO
        miscoverage = torch.mean(
            is_not_covered,
        ).expand(1)  # TODO: tmp for bugfix
        return miscoverage


class PixelWiseRecallLoss(ODLoss):
    def __init__(
        self,
        union_of_boxes: bool = True,
        device: str = "cpu",
    ):
        """Initialize the Pixel-wise Recall Loss.

        Parameters
        ----------
        - union_of_boxes (bool): Whether to use the union of boxes.

        Returns
        -------
        - None

        """
        super().__init__(upper_bound=1, device=device)
        self.union_of_boxes = union_of_boxes
        self.get_covered_areas = fast_covered_areas_of_gt  # get_covered_areas_of_gt_union
        if not union_of_boxes:
            raise NotImplementedError(
                "Pixel-wise Recall Loss only supports union of boxes.",
            )

    def __call__(
        self,
        true_boxes: torch.Tensor,
        true_cls: torch.Tensor,
        conf_boxes: torch.Tensor,
        conf_cls: torch.Tensor,
    ) -> torch.Tensor:
        """Call the Pixel-wise Recall Loss.

        Parameters
        ----------
        - conf_boxes (torch.Tensor): The conformal boxes.
        - true_boxes (torch.Tensor): The true boxes.

        Returns
        -------
        - torch.Tensor: The loss value.

        """
        if len(true_boxes) == 0:
            return torch.zeros(1).to(self.device)
        if len(conf_boxes) == 0:
            return torch.ones(1).to(self.device)
        areas = self.get_covered_areas(conf_boxes, true_boxes)
        loss = torch.ones(1).to(self.device) - torch.mean(areas)
        return loss


#### TESTS:
class BoxWisePrecisionLoss(ODLoss):
    """Box-wise PRECISION loss: 1 - mean(areas of the union of the boxes),

    This loss function calculates the recall loss based on the areas of the union of the predicted and true bounding boxes.
    The recall loss is defined as 1 minus the mean of the areas of the union of the boxes.
    """

    def __init__(
        self,
        union_of_boxes: bool = True,
        device: str = "cpu",
    ):
        """Initialize the Box-wise Recall Loss.

        Parameters
        ----------
        - union_of_boxes (bool): Whether to use the union of boxes.

        Returns
        -------
        - None

        """
        super().__init__(upper_bound=1, device=device)
        self.union_of_boxes = union_of_boxes
        self.get_covered_areas = fast_covered_areas_of_gt  # get_covered_areas_of_gt_union
        if not union_of_boxes:
            raise NotImplementedError(
                "Box-wise Recall Loss only supports union of boxes.",
            )

    def __call__(
        self,
        true_boxes: torch.Tensor,
        true_cls: torch.Tensor,
        conf_boxes: torch.Tensor,
        conf_cls: torch.Tensor,
    ) -> torch.Tensor:
        """Call the Box-wise Recall Loss.

        Parameters
        ----------
        - predictions (ODPredictions): The predictions.
        - conformalized_predictions (ODConformalizedPredictions): The conformalized predictions.

        Returns
        -------
        - float: The loss value.

        """
        if len(true_boxes) == 0:
            return torch.zeros(1).to(self.device)
        if len(conf_boxes) == 0:
            return torch.ones(1).to(self.device)
        # try:
        losses = []
        for conf_box in conf_boxes:
            area = self.get_covered_areas(conf_box[None, :], true_boxes).max()
            loss = (area < 0.999).float()
            losses.append(loss)
        miscoverage = torch.mean(torch.stack(losses)).expand(1)
        # TODO: here, there's always as many preds as gt, because this is done after matching
        # TODO: should the matching be done... inside the loss ?
        return miscoverage


from cods.od.utils import vectorized_generalized_iou


class BoxWiseIoULoss(ODLoss):
    """Box-wise PRECISION loss: 1 - mean(areas of the union of the boxes),

    This loss function calculates the recall loss based on the areas of the union of the predicted and true bounding boxes.
    The recall loss is defined as 1 minus the mean of the areas of the union of the boxes.
    """

    def __init__(
        self,
        union_of_boxes: bool = True,
        device: str = "cpu",
    ):
        """Initialize the Box-wise Recall Loss.

        Parameters
        ----------
        - union_of_boxes (bool): Whether to use the union of boxes.

        Returns
        -------
        - None

        """
        super().__init__(upper_bound=1, device=device)
        self.union_of_boxes = union_of_boxes
        self.get_covered_areas = fast_covered_areas_of_gt  # get_covered_areas_of_gt_union
        if not union_of_boxes:
            raise NotImplementedError(
                "Box-wise Recall Loss only supports union of boxes.",
            )

    def __call__(
        self,
        true_boxes: torch.Tensor,
        true_cls: torch.Tensor,
        conf_boxes: torch.Tensor,
        conf_cls: torch.Tensor,
    ) -> torch.Tensor:
        """Call the Box-wise Recall Loss.

        Parameters
        ----------
        - predictions (ODPredictions): The predictions.
        - conformalized_predictions (ODConformalizedPredictions): The conformalized predictions.

        Returns
        -------
        - float: The loss value.

        """
        if len(true_boxes) == 0:
            return torch.zeros(1).to(self.device)
        if len(conf_boxes) == 0:
            return torch.ones(1).to(self.device)
        # try:
        ious = vectorized_generalized_iou(true_boxes, conf_boxes)
        miscoverage = (ious < 0.9).float().mean().expand(1)
        # except Exception as e:
        #     # print shapes
        #     print(conf_boxes.shape, true_boxes.shape)
        #     print(f"Error in get_covered_areas: {e}")
        #     raise e
        return miscoverage


class NumberPredictionsGapLoss(ODLoss):
    def __init__(
        self,
        device: str = "cpu",
    ):
        """Initialize the Number Predictions Gap Loss.

        Returns
        -------
        - None

        """
        super().__init__(upper_bound=1, device=device)

    def __call__(
        self,
        conf_boxes: torch.Tensor,
        true_boxes: torch.Tensor,
    ) -> float:
        """Call the Number Predictions Gap Loss.

        Parameters
        ----------
        - conf_boxes (torch.Tensor): The conformal boxes.
        - true_boxes (torch.Tensor): The true boxes.

        Returns
        -------
        - float: The loss value.

        """
        raise NotImplementedError(
            "NumberPredictionsGapLoss is not implemented yet",
        )
        loss = (len(true_boxes) - len(conf_boxes)) / max(len(true_boxes), 1)
        return min(loss, 1)<|MERGE_RESOLUTION|>--- conflicted
+++ resolved
@@ -196,13 +196,9 @@
         else:
             loss = torch.maximum(
                 torch.zeros(1).to(self.device),
-<<<<<<< HEAD
-                torch.tensor((len(true_boxes) - len(conf_boxes)) / len(true_boxes)),
-=======
                 torch.tensor(
                     (len(true_boxes) - len(conf_boxes)) / len(true_boxes),
                 ),
->>>>>>> deacce78
             ).to(self.device)
         return loss
         # return max(
@@ -319,13 +315,9 @@
             distance_matrix = class_factor * l_lac + (1 - class_factor) * l_ass
             shortest_distances, _ = torch.min(distance_matrix, dim=1)
             # print("Distances", shortest_distances)
-<<<<<<< HEAD
-            loss = torch.mean((shortest_distances > self.distance_threshold).float()).expand(1)
-=======
             loss = torch.mean(
                 (shortest_distances > self.distance_threshold).float(),
             ).expand(1)
->>>>>>> deacce78
             # print("Final Loss", loss)
         return loss
 
@@ -342,7 +334,9 @@
         """ """
         # if len(conf_cls) == 0:
         #    logger.warning(f"conf_cls is empty : {conf_cls}")
-        loss = torch.logical_not(torch.isin(true_cls, conf_cls)).float().expand(1)
+        loss = (
+            torch.logical_not(torch.isin(true_cls, conf_cls)).float().expand(1)
+        )
         # if loss == 0:
         #    logger.info(f"true_cls: {true_cls}, conf_cls: {conf_cls}")
         return loss
@@ -364,14 +358,10 @@
 
         """
         self.classification_loss = classification_loss
-<<<<<<< HEAD
-        super().__init__(upper_bound=classification_loss.upper_bound, device=device)
-=======
         super().__init__(
             upper_bound=classification_loss.upper_bound,
             device=device,
         )
->>>>>>> deacce78
 
     def __call__(
         self,
@@ -590,7 +580,9 @@
         """
         super().__init__(upper_bound=1, device=device)
         self.union_of_boxes = union_of_boxes
-        self.get_covered_areas = fast_covered_areas_of_gt  # get_covered_areas_of_gt_union
+        self.get_covered_areas = (
+            fast_covered_areas_of_gt  # get_covered_areas_of_gt_union
+        )
         if not union_of_boxes:
             raise NotImplementedError(
                 "Box-wise Recall Loss only supports union of boxes.",
@@ -654,7 +646,9 @@
         """
         super().__init__(upper_bound=1, device=device)
         self.union_of_boxes = union_of_boxes
-        self.get_covered_areas = fast_covered_areas_of_gt  # get_covered_areas_of_gt_union
+        self.get_covered_areas = (
+            fast_covered_areas_of_gt  # get_covered_areas_of_gt_union
+        )
         if not union_of_boxes:
             raise NotImplementedError(
                 "Pixel-wise Recall Loss only supports union of boxes.",
@@ -714,7 +708,9 @@
         """
         super().__init__(upper_bound=1, device=device)
         self.union_of_boxes = union_of_boxes
-        self.get_covered_areas = fast_covered_areas_of_gt  # get_covered_areas_of_gt_union
+        self.get_covered_areas = (
+            fast_covered_areas_of_gt  # get_covered_areas_of_gt_union
+        )
         if not union_of_boxes:
             raise NotImplementedError(
                 "Box-wise Recall Loss only supports union of boxes.",
@@ -783,7 +779,9 @@
         """
         super().__init__(upper_bound=1, device=device)
         self.union_of_boxes = union_of_boxes
-        self.get_covered_areas = fast_covered_areas_of_gt  # get_covered_areas_of_gt_union
+        self.get_covered_areas = (
+            fast_covered_areas_of_gt  # get_covered_areas_of_gt_union
+        )
         if not union_of_boxes:
             raise NotImplementedError(
                 "Box-wise Recall Loss only supports union of boxes.",
