--- conflicted
+++ resolved
@@ -9,19 +9,11 @@
 import torch
 from tqdm import tqdm
 
-<<<<<<< HEAD
-from cods.od.cp import ODConformalizer, ODRiskConformalizer
-from cods.od.data import MSCOCODataset
-from cods.od.metrics import unroll_metrics
-from cods.od.models import DETRModel
-from cods.od.tr import ODToleranceRegion
-=======
 import wandb
 from cods.od.cp import ODConformalizer
 from cods.od.data import MSCOCODataset
 from cods.od.metrics import get_recall_precision
 from cods.od.models import DETRModel, YOLOModel
->>>>>>> 57d1e41f
 
 logger = getLogger("cods")
 
@@ -206,20 +198,6 @@
             device=self.device,
         )
 
-<<<<<<< HEAD
-            if mode == "tr":
-                conformalizer.calibrate(
-                    preds_cal, alpha=alpha, delta=delta, verbose=verbose
-                )
-            else:
-                conformalizer.calibrate(preds_cal, alpha=alpha, verbose=verbose)
-            conf_boxes, conf_cls = conformalizer.conformalize(preds_val)
-            metrics = conformalizer.evaluate(
-                preds_val, conf_boxes, conf_cls, verbose=verbose
-            )
-            all_metrics[f"{conformalizer.__class__.__name__}-{method}"] = metrics
-            unroll_metrics(od_preds=preds_val, conf_boxes=conf_boxes, conf_cls=conf_cls)
-=======
         alphas = experiment["alphas"]
         alpha_confidence = alphas[0]
         alpha_localization = alphas[1]
@@ -328,7 +306,6 @@
         help="Device to use for training and evaluation",
     )
     return parser.parse_args()
->>>>>>> 57d1e41f
 
 
 if __name__ == "__main__":
