--- conflicted
+++ resolved
@@ -1,12 +1,8 @@
 import json
 import os
 import random
-<<<<<<< HEAD
-from typing import Optional, Tuple, Union
-=======
 from logging import getLogger
 from typing import Any, Optional, Tuple
->>>>>>> 57d1e41f
 
 from PIL import Image
 from torch.utils.data import Dataset
@@ -196,11 +192,6 @@
         """
         return len(self.image_ids)
 
-<<<<<<< HEAD
-    def _load_image(
-        self, idx: int, return_path: bool = False
-    ) -> Union[Image.Image, Tuple[str, Image.Image]]:
-=======
     def _load_image(self, idx: int) -> Image.Image:
         """Load an image from the dataset.
 
@@ -211,7 +202,6 @@
             Image.Image: The loaded image.
 
         """
->>>>>>> 57d1e41f
         new_idx = self.image_ids[idx]
         image_path = os.path.join(self.images_path, self.image_files[new_idx])
 
@@ -246,17 +236,11 @@
     def shuffle(self):
         random.shuffle(self.image_ids)
 
-<<<<<<< HEAD
-    # split dataset in two dataset randomly
-    def random_split(
-        self, proportion, shuffle=True, n_calib_test: Optional[int] = None, **kwargs
-=======
     def split_dataset(
         self,
         proportion,
         shuffle=False,
         n_calib_test: Optional[int] = None,
->>>>>>> 57d1e41f
     ):
         if shuffle:
             logger.info("Shuffling dataset")
