<<<<<<< HEAD
from typing import Callable, List, Optional, Sequence, Tuple, Union

import torch
from tqdm import tqdm

from cods.base.cp import Conformalizer, RiskConformalizer
=======
from __future__ import annotations

import logging
from typing import List, Optional, Tuple, Union

import torch

from cods.base.cp import Conformalizer
>>>>>>> 57d1e41f
from cods.base.optim import (
    BinarySearchOptimizer,
    GaussianProcessOptimizer,
    MonteCarloOptimizer,
<<<<<<< HEAD
)
from cods.classif.cp import ClassificationConformalizer
from cods.od.data import ODPredictions
from cods.od.loss import BoxWiseRecallLoss, PixelWiseRecallLoss
from cods.od.metrics import compute_global_coverage
=======
    Optimizer,
)
from cods.classif.cp import ClassificationConformalizer
from cods.od.data import (
    ODConformalizedPredictions,
    ODParameters,
    ODPredictions,
    ODResults,
)
from cods.od.loss import (
    BoxCountRecallConfidenceLoss,
    BoxCountThresholdConfidenceLoss,
    BoxCountTwosidedConfidenceLoss,
    BoxWiseIoULoss,
    BoxWisePrecisionLoss,
    BoxWiseRecallLoss,
    ClassificationLossWrapper,
    ODBinaryClassificationLoss,
    ODLoss,
    PixelWiseRecallLoss,
    ThresholdedBoxDistanceConfidenceLoss,
    ThresholdedRecallLoss,
)
from cods.od.metrics import ODEvaluator, compute_global_coverage
from cods.od.optim import (
    FirstStepMonotonizingOptimizer,
    SecondStepMonotonizingOptimizer,
)
>>>>>>> 57d1e41f
from cods.od.score import (
    MinAdditiveSignedAssymetricHausdorffNCScore,
    MinMultiplicativeSignedAssymetricHausdorffNCScore,
    ObjectnessNCScore,
    UnionAdditiveSignedAssymetricHausdorffNCScore,
    UnionMultiplicativeSignedAssymetricHausdorffNCScore,
)
from cods.od.utils import (
    apply_margins,
<<<<<<< HEAD
    compute_risk_box_level,
    evaluate_cls_conformalizer,
    get_classif_preds_from_od_preds,
    get_conf_cls_for_od,
)
=======
    compute_risk_object_level,
    match_predictions_to_true_boxes,
)

logger = logging.getLogger("cods")
# FORMAT = "[%(filename)s:%(lineno)s - %(funcName)20s() ] %(message)s"
FORMAT = "[%(asctime)s:%(levelname)s:%(filename)s:%(module)s:%(lineno)s - %(funcName)s ] %(message)s"
logging.basicConfig(format=FORMAT, datefmt="%Y-%m-%d %H:%M:%S")

"""
TODO:
* rewrite the matching to be more efficient
* check nms is done correctly and add bayesod
"""
>>>>>>> 57d1e41f

################ BASIC BRICS #####################


class LocalizationConformalizer(Conformalizer):
    """A class for performing localization conformalization. Should be used within an ODConformalizer.

    Attributes
    ----------
    - BACKENDS (list): A list of supported backends.
    - accepted_methods (dict): A dictionary mapping accepted method names to their corresponding score functions.
    - PREDICTION_SETS (list): A list of supported prediction sets.
    - LOSSES (dict): A dictionary mapping loss names to their corresponding loss classes.
    - OPTIMIZERS (dict): A dictionary mapping optimizer names to their corresponding optimizer classes.

    Methods
    -------
    - __init__: Initialize the LocalizationConformalizer class.
    - _get_risk_function: Get the risk function for risk conformalization.

    """

    BACKENDS = ["auto", "cp", "crc"]

    accepted_methods = {
        "min-hausdorff-additive": MinAdditiveSignedAssymetricHausdorffNCScore,
        "min-hausdorff-multiplicative": MinMultiplicativeSignedAssymetricHausdorffNCScore,
        "union-hausdorff-additive": UnionAdditiveSignedAssymetricHausdorffNCScore,
        "union-hausdorff-multiplicative": UnionMultiplicativeSignedAssymetricHausdorffNCScore,
    }

    PREDICTION_SETS = ["additive", "multiplicative", "adaptive"]
    LOSSES = {
        "pixelwise": PixelWiseRecallLoss,
        "boxwise": BoxWiseRecallLoss,
        "thresholded": ThresholdedRecallLoss,
        "boxwise-precision": BoxWisePrecisionLoss,
        "boxwise-iou": BoxWiseIoULoss,
    }
    OPTIMIZERS = {
        "binary_search": BinarySearchOptimizer,
        "gaussian_process": GaussianProcessOptimizer,
    }
    GUARANTEE_LEVELS = ["image", "object"]

    def __init__(
        self,
        loss: str | ODLoss,
        prediction_set: str,
        guarantee_level: str,
        matching_function: str,
        number_of_margins: int = 1,  # where to compute 1, 2 or 4 margins with bonferroni corrections
        optimizer: Optional[str | Optimizer] = None,
        backend: str = "auto",
        device: str = "cpu",
    ):
        """Initialize the CP class.

        Parameters
        ----------
        - loss (Union[str, ODLoss]): The loss function to be used. It can be either a string representing a predefined loss function or an instance of the ODLoss class.
        - prediction_set (str): The prediction set to be used. Must be one of ["additive", "multiplicative", "adaptive"].
        - guarantee_level (str): The guarantee level to be used. Must be one of ["image", "object"].
        - number_of_margins (int, optional): The number of margins to compute. Default is 1.
        - optimizer (Optional[Union[str, Optimizer]], optional): The optimizer to be used. It can be either a string representing a predefined optimizer or an instance of the Optimizer class. Default is None.
        - backend (str, optional): The backend to be used. Default is "auto".
        - **kwargs: Additional keyword arguments.

        Raises
        ------
        - ValueError: If the loss is not accepted, it must be one of the predefined losses or an instance of ODLoss.
        - ValueError: If the prediction set is not accepted, it must be one of the predefined prediction sets.
        - ValueError: If the number of margins is not 1, 2, or 4.
        - NotImplementedError: If the number of margins is greater than 1 (only 1 margin is supported for now).
        - ValueError: If the backend is not accepted, it must be one of the predefined backends.
        - ValueError: If the optimizer is not accepted, it must be one of the predefined optimizers or an instance of Optimizer.

        """
        super().__init__()
        self.device = device
        self.matching_function = matching_function
        if isinstance(loss, str) and loss in self.LOSSES:
            self.loss = self.LOSSES[loss](device=self.device)
            self.loss_name = loss
        elif isinstance(loss, ODLoss):
            self.loss = loss
            self.loss_name = loss.__class__.__name__
        else:
            raise ValueError(
                f"loss {loss} not accepted, must be one of {self.LOSSES.keys()} or an instance of ODLoss",
            )

        if prediction_set not in self.PREDICTION_SETS:
            raise ValueError(
                f"prediction_set {prediction_set} not accepted, must be one of {self.PREDICTION_SETS}",
            )
        self.prediction_set = prediction_set

        if guarantee_level not in self.GUARANTEE_LEVELS:
            raise ValueError(
                f"guarantee_level {guarantee_level} not accepted, must be one of {self.GUARANTEE_LEVELS}",
            )
        self.guarantee_level = guarantee_level

        if self.guarantee_level == "object":
            raise NotImplementedError(
                "Not implemented currently for localization",
            )

        if number_of_margins not in [1, 2, 4]:
            raise ValueError("number_of_margins must be 1, 2 or 4")
        if number_of_margins > 1:
            raise NotImplementedError("Only 1 margin is supported for now")
        self.number_of_margins = number_of_margins

        if backend not in self.BACKENDS:
            raise ValueError(
                f"backend {backend} not accepted, must be one of {self.BACKENDS}",
            )
        if backend == "auto":
            self.backend = "crc"
            logger.info("Defaulting to CRC backend")
            # TODO: make it adaptive based on the loss (binary or not)
        if backend == "cp":
            raise NotImplementedError("CP backend is not supported yet")
        self.backend = backend

        if optimizer is None and self.backend == "crc":
            self.optimizer = BinarySearchOptimizer()
            logger.warning(
                "Defaulting to BinarySearchOptimizer for CRC backend",
            )
        elif isinstance(optimizer, str) and optimizer in self.OPTIMIZERS:
            self.optimizer = self.OPTIMIZERS[optimizer]()
        elif isinstance(optimizer, Optimizer):
            self.optimizer = optimizer
        else:
            raise ValueError(
                f"optimizer {optimizer} not accepted, must be one of {self.OPTIMIZERS.keys()} or an instance of Optimizer",
            )

        self.lambda_localization = None

<<<<<<< HEAD
        conf_boxes = self._score_function.apply_margins(
            preds.pred_boxes, self.quantiles
        )

        preds.confidence_threshold = self.confidence_threshold
        return conf_boxes
=======
    def calibrate(
        self,
        predictions: ODPredictions,
        alpha: float,
        steps: int = 13,
        bounds: List[float] = [
            0,
            1000,
        ],  # TODO: currently ignored by new optimizer
        verbose: bool = True,
        overload_confidence_threshold: Optional[float] = None,
    ) -> float:
        """Calibrate the conformalizer.
>>>>>>> 57d1e41f

        Parameters
        ----------
        - predictions (ODPredictions): The object detection predictions.
        - alpha (float): The significance level.
        - steps (int): The number of steps for optimization.
        - bounds (List[float]): The bounds for optimization.
        - verbose (bool): Whether to print the optimization progress.
        - confidence_threshold (float): The threshold for objectness confidence.

        Returns
        -------
        - lbd (float): The calibrated lambda value.

        """
        if self.lambda_localization is not None:
            logger.info("Replacing previously computed λ")
        if overload_confidence_threshold is None:
            if predictions.confidence_threshold is None:
                raise ValueError(
                    "confidence_threshold must be set in the predictions or in the conformalizer",
                )
            confidence_threshold = predictions.confidence_threshold
            if isinstance(confidence_threshold, torch.Tensor):
                confidence_threshold = confidence_threshold.item()
            logger.info(
                f"Using predictions' confidence threshold: {confidence_threshold:.4f}",
            )
        else:
            logger.info(
                f"Using overload confidence threshold: {overload_confidence_threshold:.4f}",
            )
            confidence_threshold = overload_confidence_threshold

        def build_predictions(
            matched_pred_boxes_i,
            matched_pred_cls_i,
            lbd,
        ):
            conf_boxes = apply_margins(
                [matched_pred_boxes_i],
                [lbd, lbd, lbd, lbd],
                mode=self.prediction_set,
            )[0]
            # TODO: rethink this, why do we regenerate it everytime, make it default somehwo
            n_classes = len(predictions.pred_cls[0][0].squeeze())
            conf_cls = [
                torch.arange(n_classes)[None, ...].to(self.device)
                for pred_cls_i_j in matched_pred_cls_i
            ]
            return conf_boxes, conf_cls

<<<<<<< HEAD
    def calibrate(
        self, preds: ODPredictions, alpha: float = 0.1, verbose: bool = True
    ) -> torch.Tensor:
        """
        Calibrates the conformalizer using the given predictions.
=======
        self.optimizer2 = SecondStepMonotonizingOptimizer()
        lambda_localization = self.optimizer2.optimize(
            predictions,
            build_predictions,
            loss=self.loss,
            matching_function=self.matching_function,
            alpha=alpha,
            device=self.device,
            B=1,
            bounds=[0, 1000]
            if self.prediction_set == "additive"
            else [0, 100],
            steps=13,
            epsilon=1e-9,
            verbose=verbose,
        )
>>>>>>> 57d1e41f

        if verbose:
            logger.info(
                f"Calibrated λ for localization: {lambda_localization}",
            )

        self.lambda_localization = lambda_localization
        return lambda_localization

    def conformalize(
        self,
        predictions: ODPredictions,
        parameters: Optional[ODParameters] = None,
        verbose: bool = True,
    ) -> List[torch.Tensor]:
        """Conformalizes the predictions using the specified lambda values for localization.

        Args:
        ----
            predictions (ODPredictions): The predictions to be conformalized.
            parameters (Optional[ODParameters], optional): The optional parameters containing the lambda value for localization. Defaults to None.
            verbose (bool, optional): Whether to display verbose information. Defaults to True.

        Returns:
        -------
            List[torch.Tensor]: The conformalized bounding boxes.

        Raises:
        ------
            ValueError: If the conformalizer is not calibrated before conformalizing.

        """
        if self.lambda_localization is None and (
            parameters is None or parameters.lambda_localization is None
        ):
            raise ValueError(
                "Conformalizer must be calibrated, or parameters provided, before conformalizing.",
            )
        if (
            parameters is not None
            and parameters.lambda_localization is not None
        ):
            if verbose:
                logger.info("Using λ for localization from parameters")
            lambda_localization = parameters.lambda_localization
        else:
            if verbose:
                logger.info("Using previous λ for localization")
            lambda_localization = self.lambda_localization
        if isinstance(lambda_localization, list):
            if len(lambda_localization) == 4:
                lambdas = lambda_localization
            elif len(lambda_localization) == 2:
                lambdas = [lambda_localization[0], lambda_localization[1]] * 2
            elif len(lambda_localization) == 1 or isinstance(
                self.lambda_localization,
                float,
            ):
                lambdas = [lambda_localization[0]] * 4
        elif isinstance(lambda_localization, float):
            lambdas = [lambda_localization] * 4
        if verbose:
            logger.info("Conformalizing Localization with λ")
        return apply_margins(
            predictions.pred_boxes,
            lambdas,
            mode=self.prediction_set,
        )


class ConfidenceConformalizer(Conformalizer):
    """ """

    ACCEPTED_LOSSES = {
        "box_count_threshold": BoxCountThresholdConfidenceLoss,
        "box_count_recall": BoxCountRecallConfidenceLoss,
        "box_thresholded_distance": ThresholdedBoxDistanceConfidenceLoss,
        "box_count_twosided_recall": BoxCountTwosidedConfidenceLoss,
    }

    def __init__(
        self,
<<<<<<< HEAD
        prediction_set: str = "additive",
        loss: Union[str, None] = None,
=======
        guarantee_level: str,
        matching_function: str,
        loss: str = "box_count_threshold",
        other_losses: Optional[List] = None,
>>>>>>> 57d1e41f
        optimizer: str = "binary_search",
        device="cpu",
    ):
        """ """
        super().__init__()
        self.device = device
        if loss not in self.ACCEPTED_LOSSES:
            raise ValueError(
                f"loss {loss} not accepted, must be one of {self.ACCEPTED_LOSSES.keys()}",
            )
        self.loss_name = loss
        self.matching_function = matching_function
        self.other_losses = other_losses
        self.loss = self.ACCEPTED_LOSSES[loss](
            # other_losses=other_losses,
            device=self.device,
        )
        self.guarantee_level = guarantee_level

        if guarantee_level == "object":
            raise ValueError("Not implemented currently for Confidence")
            # self.risk_function = compute_risk_object_level
        if guarantee_level == "image":
            # self.risk_function = compute_risk_image_level_confidence
            pass

        if optimizer == "binary_search":
            self.optimizer = BinarySearchOptimizer()
        elif optimizer in ["gaussianprocess", "gpr", "kriging"]:
            self.optimizer = GaussianProcessOptimizer()
        else:
            raise ValueError(f"optimizer {optimizer} not accepted")

<<<<<<< HEAD
    def _get_risk_function(
        self, preds: ODPredictions, alpha: float, objectness_threshold: float, **kwargs
    ) -> Callable[[float], torch.Tensor]:
        """
        Get the risk function for risk conformalization.
=======
        self.lambda_minus = None
        self.lambda_plus = None
>>>>>>> 57d1e41f

    def calibrate(
        self,
        predictions: ODPredictions,
        alpha: float = 0.1,
        steps: int = 13,
        bounds: List[float] = [0, 1],
        verbose: bool = True,
    ) -> Tuple[float, float]:
        """ """
        if self.lambda_plus is not None:
            logger.info("Replacing previously computed λ")

        logger.debug("Optimizing for lambda_plus")
        self.optimizer2_plus = FirstStepMonotonizingOptimizer()
        lambda_plus = self.optimizer2_plus.optimize(
            predictions,
            self.loss,
            self.other_losses[0],
            self.other_losses[1],
            self.matching_function,
            alpha,
            self.device,
            B=1,
            bounds=[0, 1],
            verbose=False,
        )
        logger.debug("Optimizing for lambda_minus")
        self.optimizer2_minus = FirstStepMonotonizingOptimizer()
        lambda_minus = self.optimizer2_minus.optimize(
            predictions,
            self.loss,
            self.other_losses[0],
            self.other_losses[1],
            self.matching_function,
            alpha,
            self.device,
            B=0,
            bounds=[0, 1],
            verbose=False,
        )
        self.lambda_plus = lambda_plus
        self.lambda_minus = lambda_minus
        return lambda_minus, lambda_plus

    def conformalize(
        self,
        predictions: ODPredictions,
        verbose: bool = True,
    ) -> float:
        """Conformalize the object detection predictions.

        Parameters
        ----------
        - predictions (ODPredictions): The object detection predictions.

        Returns
        -------
        - conf_boxes (List[List[float]]): The conformalized bounding boxes.

        """
        if self.lambda_minus is None or self.lambda_plus is None:
            raise ValueError(
                "Conformalizer must be calibrated before conformalizing.",
            )
        predictions.confidence_threshold = 1 - self.lambda_plus
        predictions.matching = None
        return 1 - self.lambda_plus

<<<<<<< HEAD
        def risk_function(lbd: float) -> torch.Tensor:
            """
            Compute the risk given a lambda value.
=======
>>>>>>> 57d1e41f

class ODClassificationConformalizer(ClassificationConformalizer):
    """ """

    BACKENDS = ["auto", "cp", "crc"]
    GUARANTEE_LEVELS = ["image", "object"]
    OPTIMIZERS = {
        "binary_search": BinarySearchOptimizer,
        "gaussian_process": GaussianProcessOptimizer,
    }
    LOSSES = {
        "binary": ODBinaryClassificationLoss,
    }

    def __init__(
        self,
        matching_function: str,
        loss="binary",
        prediction_set="lac",
        backend="auto",
        guarantee_level="image",
        optimizer="binary_search",
        device="cpu",
        # TODO(leo) remove if nonessential: **kwargs,
    ):
        """ """
        self.matching_function = matching_function
        # TODO(leo): tmp
        preprocess = "softmax"
        super().__init__(
            method=prediction_set,
            preprocess=preprocess,
            device=device,
        )
        if loss not in self.LOSSES:
            raise ValueError(
                f"loss {loss} not accepted, must be one of {self.LOSSES.keys()}",
            )
        if guarantee_level not in self.GUARANTEE_LEVELS:
            raise ValueError(
                f"guarantee_level {guarantee_level} not accepted, must be one of {self.GUARANTEE_LEVELS}",
            )
        self.guarantee_level = guarantee_level
        if self.guarantee_level == "object":
            raise NotImplementedError(
                "Not implemented currently for classification",
            )
        # if self.guarantee_level == "object":
        #     self.risk_function = compute_risk_object_level
        # elif self.guarantee_level == "image":
        #     self.risk_function = compute_risk_image_level

        if backend not in self.BACKENDS:
            raise ValueError(
                f"backend {backend} not accepted, must be one of {self.BACKENDS}",
            )
        if backend == "auto":
            self.backend = "crc"
            logger.info("Defaulting to CRC backend")
        if backend == "cp":
            raise NotImplementedError("CRC backend is not supported yet")

        self.backend = backend
        self._backend_loss = ODBinaryClassificationLoss()
        self.loss = ClassificationLossWrapper(
            self._backend_loss,
            device=self.device,
        )
        self.lambda_classification = None

        if optimizer not in self.OPTIMIZERS:
            raise ValueError(
                f"optimizer {optimizer} not accepted, must be one of {self.OPTIMIZERS}",
            )
        self.optimizer = self.OPTIMIZERS[optimizer]()

    def calibrate(
        self,
        predictions: ODPredictions,
        alpha: float,
        bounds: List[float] = [0, 1],
        steps: int = 40,
        verbose: bool = True,
<<<<<<< HEAD
        confidence_threshold: Union[float, None] = None,
    ) -> float:
        """
        Calibrate the conformalizer.

        Parameters:
        - preds (ODPredictions): The object detection predictions.
        - alpha (float): The significance level.
        - steps (int): The number of steps for optimization.
        - bounds (List[float]): The bounds for optimization.
        - verbose (bool): Whether to print the optimization progress.
        - confidence_threshold (float): The threshold for objectness confidence.

        Returns:
        - lbd (float): The calibrated lambda value.
        """
        if self.lbd is not None:
            print("Replacing previously computed lambda")
        if preds.confidence_threshold is None:
            if confidence_threshold is None:
=======
        overload_confidence_threshold: Optional[float] = None,
    ) -> torch.Tensor:
        if overload_confidence_threshold is None:
            if predictions.confidence_threshold is None:
>>>>>>> 57d1e41f
                raise ValueError(
                    "confidence_threshold must be set in the predictions or in the conformalizer",
                )
            confidence_threshold = predictions.confidence_threshold
            if isinstance(confidence_threshold, torch.Tensor):
                confidence_threshold = confidence_threshold.item()
            logger.info(
                f"Using predictions' confidence threshold: {confidence_threshold:.4f}",
            )
        else:
            logger.info(
                f"Using overload confidence threshold: {overload_confidence_threshold:.4f}",
            )
            confidence_threshold = overload_confidence_threshold

        logger.warning(
            "Currently considering that there is only one matching prediction to each true box for classification pruposes. To add later how to aggregate if multiple preidctions matched.",
        )

<<<<<<< HEAD
        lbd = self.optimizer.optimize(
            objective_function=risk_function,
=======
        def build_predictions(
            matched_pred_boxes_i,
            matched_pred_cls_i,
            lbd,
        ):
            conf_boxes = matched_pred_boxes_i
            n_classes = len(predictions.pred_cls[0][0].squeeze())
            if self._score_function is None:
                self._score_function = self.ACCEPTED_METHODS[self.method](
                    n_classes,
                )

            # TODO(leo): filter for confidence here!
            def get_conf_cls():
                conf_cls_i = []
                for j, pred_cls_i_j in enumerate(matched_pred_cls_i):
                    conf_cls_i_j = self._score_function.get_set(
                        pred_cls=pred_cls_i_j,
                        quantile=lbd,
                    )
                    # conf_cls_i_j = torch.where(
                    #     pred_cls_i_j >= 1 - lbd
                    # )[
                    #     0
                    # ]
                    conf_cls_i.append(conf_cls_i_j)
                return conf_cls_i

            conf_cls = get_conf_cls()
            return conf_boxes, conf_cls

        self.optimizer2 = SecondStepMonotonizingOptimizer()
        lambda_classification = self.optimizer2.optimize(
            predictions,
            build_predictions,
            loss=self.loss,
            matching_function=self.matching_function,
>>>>>>> 57d1e41f
            alpha=alpha,
            device=self.device,
            B=1,
            bounds=[0, 1],
            steps=25,
            epsilon=1e-10,
            verbose=verbose,
        )
<<<<<<< HEAD
        self.lbd = lbd
        return lbd

    def conformalize(self, preds: ODPredictions) -> List[torch.Tensor]:
        """
        Conformalize the object detection predictions.

        Parameters:
        - preds (ODPredictions): The object detection predictions.

        Returns:
        - conf_boxes (List[List[float]]): The conformalized bounding boxes.
        """
        if self.lbd is None:
            raise ValueError("Conformalizer must be calibrated before conformalizing.")
        conf_boxes = apply_margins(
            preds.pred_boxes, [self.lbd] * 4, mode=self.prediction_set
        )
        preds.confidence_threshold = preds.confidence_threshold

        return conf_boxes

    def evaluate(
        self, preds: ODPredictions, conf_boxes: List[torch.Tensor], verbose: bool = True
    ) -> Tuple[torch.Tensor, torch.Tensor]:
        """
        Evaluate the conformalized predictions.
=======
        if verbose:
            logger.info(
                f"Calibrated λ for classification: {lambda_classification}",
            )

        self.lambda_classification = lambda_classification
        return lambda_classification
>>>>>>> 57d1e41f

    def conformalize(
        self,
        predictions: ODPredictions,
        verbose: bool = True,
    ) -> List:
        # TODO: add od parameters to function signature
        # NO MATCHING HERE
        def get_conf_cls():
            conf_cls = []
            for i, pred_cls_i in enumerate(predictions.pred_cls):
                conf_cls_i = []
                for j, pred_cls_i_j in enumerate(pred_cls_i):
                    conf_cls_i_j = self._score_function.get_set(
                        pred_cls=pred_cls_i_j,
                        quantile=self.lambda_classification,
                    )
                    conf_cls_i.append(conf_cls_i_j)
                # not all same size : conf_cls_i = torch.stack(conf_cls_i)
                conf_cls.append(conf_cls_i)
            return conf_cls

        return get_conf_cls()

<<<<<<< HEAD
        Returns:
        - safety (torch.Tensor): The safety scores.
        - set_sizes (torch.Tensor): The set sizes.
        """
        if self.lbd is None:
            raise ValueError("Conformalizer must be calibrated before evaluating.")
        if conf_boxes is None:
            raise ValueError("Predictions must be conformalized before evaluating.")
        true_boxes = preds.true_boxes
        conf_boxes = list(
            [
                x[y >= preds.confidence_threshold]
                for x, y in zip(conf_boxes, preds.confidence)
            ]
        )
=======
>>>>>>> 57d1e41f

class ODConformalizer(Conformalizer):
    """Class representing conformalizers for object detection tasks.

<<<<<<< HEAD
        def compute_set_size(boxes: List[torch.Tensor]) -> torch.Tensor:
            set_sizes = []
            for image_boxes in boxes:
                for box in image_boxes:
                    set_size = (box[2] - box[0]) * (box[3] - box[1])
                    set_size = set_size**0.5
                    set_sizes.append(set_size)
            set_sizes = torch.stack(set_sizes).ravel()
            return set_sizes
=======
    Attributes:
    ----------
        MULTIPLE_TESTING_CORRECTIONS (List[str]): List of supported multiple testing correction methods.
        BACKENDS (List[str]): List of supported backends.
        GUARANTEE_LEVELS (List[str]): List of supported guarantee levels.
>>>>>>> 57d1e41f

    Args:
    ----
        backend (str): The backend used for the conformalization. Only 'auto' is supported currently.
        guarantee_level (str): The guarantee level for the conformalization. Must be one of ["image", "object"].
        confidence_threshold (Optional[float]): The confidence threshold used for objectness conformalization. Mutually exclusive with 'confidence_method', if set, then confidence_method must be None.
        multiple_testing_correction (Optional[str]): The method used for multiple testing correction. Must be one of ["bonferroni"] or None. None implies no correction is applied, and that a List of Alphas is expected for calibration instead.
        confidence_method (Union[ConfidenceConformalizer, str, None]): The method used for confidence conformalization. Mutually exclusive with 'confidence_threshold', if set, then confidence_threshold must be None. Either pass a ConfidenceConformalizer instance, a string representing the method (loss) name, or None.
        localization_method (Union[LocalizationConformalizer, str, None]): The method used for localization conformalization. Either pass a LocalizationConformalizer instance, a string representing the method (loss) name, or None.
        classification_method (Union[ClassificationConformalizer, str, None]): The method used for classification conformalization. Either pass a ClassificationConformalizer instance, a string representing the method (loss) name, or None.
        **kwargs: Additional keyword arguments.

    Raises:
    ------
        ValueError: If the provided backend is not supported.
        ValueError: If the provided guarantee level is not supported.
        ValueError: If both confidence_threshold and confidence_method are provided.
        ValueError: If neither confidence_threshold nor confidence_method are provided.
        ValueError: If the provided multiple_testing_correction is not supported.

    Methods:
    -------
        calibrate(predictions, global_alpha, alpha_confidence, alpha_localization, alpha_classification, verbose=True)
            Calibrates the conformalizers and returns the calibration results.

    Args:
    ----
                predictions (ODPredictions): The predictions to be calibrated.
                global_alpha (Optional[float]): The global alpha value for calibration. If multiple_testing_correction is None, individual alpha values will be used for each conformalizer.
                alpha_confidence (Optional[float]): The alpha value for the confidence conformalizer.
                alpha_localization (Optional[float]): The alpha value for the localization conformalizer.
                alpha_classification (Optional[float]): The alpha value for the classification conformalizer.
                verbose (bool, optional): Whether to print calibration information. Defaults to True.

    Returns:
    -------
                dict[str, Any]: A dictionary containing the calibration results, including target alpha values and estimated lambda values for each conformalizer.

    Raises:
    ------
                ValueError: If the multiple_testing_correction is not provided or is not valid.
                ValueError: If the global_alpha is not provided when using the Bonferroni multiple_testing_correction.
                ValueError: If explicit alpha values are provided when using the Bonferroni multiple_testing_correction.

    Note:
    ----
                - The multiple_testing_correction attribute of the class must be set before calling this method.
                - The conformalizers must be initialized before calling this method.

    """

    MULTIPLE_TESTING_CORRECTIONS = ["bonferroni"]
    BACKENDS = ["auto"]
    GUARANTEE_LEVELS = ["image", "object"]
    MATCHINGS = ["hausdorff", "iou", "giou", "lac", "mix"]

    def __init__(
        self,
        backend: str = "auto",
        guarantee_level: str = "image",
        matching_function: str = "hausdorff",
        confidence_threshold: Optional[float] = None,
        multiple_testing_correction: Optional[str] = None,
        confidence_method: Union[ConfidenceConformalizer, str, None] = None,
        localization_method: Union[
            LocalizationConformalizer,
            str,
            None,
        ] = None,
        localization_prediction_set: str = "additive",  # Fix where we type check
        classification_method: Union[
            ClassificationConformalizer,
            str,
            None,
        ] = None,
        classification_prediction_set: str = "lac",  # Fix where we type check
        optimizer="binary_search",
        device="cpu",
        # TODO(leo) remove if nonessential: **kwargs,
    ):
        """Initialize the ODClassificationConformalizer object.

        Parameters
        ----------
        - backend (str): The backend used for the conformalization. Only 'auto' is supported currently.
        - guarantee_level (str): The guarantee level for the conformalization. Must be one of ["image", "object"].
        - confidence_threshold (Optional[float]): The confidence threshold used for objectness conformalization.  Mutually exclusive with 'confidence_method', if set, then confidence_method must be None.
        - multiple_testing_correction (str): The method used for multiple testing correction. Must be one of ["bonferroni"] or None. None implies no correction is applied, and that a List of Alphas is expected for calibration instead.
        - confidence_method (Union[ConfidenceConformalizer, str, None]): The method used for confidence conformalization. Mutually exclusive with 'confidence_threshold', if set, then confidence_threshold must be None. Either pass a ConfidenceConformalizer instance, a string representing the method (loss) name, or None.
        - localization_method (Union[LocalizationConformalizer, str, None]): The method used for localization conformalization. Either pass a LocalizationConformalizer instance, a string representing the method (loss) name, or None.
        - classification_method (Union[ClassificationConformalizer, str, None]): The method used for classification conformalization. Either pass a ClassificationConformalizer instance, a string representing the method (loss) name, or None.
        - kwargs: Additional keyword arguments.

        """
        self.device = device

        if backend not in self.BACKENDS:
            raise ValueError(
                f"backend {backend} not accepted, must be one of {self.BACKENDS}",
            )
        self.backend = backend

        if guarantee_level not in self.GUARANTEE_LEVELS:
            raise ValueError(
                f"guarantee_level {guarantee_level} not accepted, must be one of {self.GUARANTEE_LEVELS}",
            )
        self.guarantee_level = guarantee_level

        if matching_function not in self.MATCHINGS:
            raise ValueError(
                f"matching function {matching_function} not accepted, must be one of {self.MATCHINGS}",
            )
        self.matching_function = matching_function

        if multiple_testing_correction is None:
            logger.warning(
                "No multiple_testing_correction provided, assuming no correction is needed. The explicit list of alphas is expected for calibration.",
            )
            self.multiple_testing_correction = multiple_testing_correction
        elif (
            multiple_testing_correction
            not in self.MULTIPLE_TESTING_CORRECTIONS
        ):
            raise ValueError(
                f"multiple_testing_correction {multiple_testing_correction} not accepted, must be one of {self.MULTIPLE_TESTING_CORRECTIONS}",
            )
        else:
            logger.warning(
                "Multiple testing correction is set to Bonferroni, expecting a global alpha for calibration.",
            )
            self.multiple_testing_correction = multiple_testing_correction

        if confidence_threshold is None and confidence_method is None:
            raise ValueError(
                "Either confidence_threshold or confidence_method must be set",
            )
        if confidence_threshold is not None and confidence_method is not None:
            raise ValueError(
                "confidence_threshold and confidence_method are mutually exclusive",
            )

        # Localization

        if isinstance(localization_method, str):
            self.localization_method = localization_method
            self.localization_prediction_set = localization_prediction_set
            self.localization_conformalizer = LocalizationConformalizer(
                matching_function=matching_function,
                loss=localization_method,
                guarantee_level=guarantee_level,
                prediction_set=localization_prediction_set,
                device=device,
                optimizer=optimizer,
                # TODO(leo) remove if nonessential: **kwargs,
            )
        elif isinstance(localization_method, LocalizationConformalizer):
            self.localization_conformalizer = localization_method
            self.localization_method = localization_method.loss_name
            self.localization_prediction_set = (
                localization_method.prediction_set
            )
        else:
            self.localization_conformalizer = None
            self.localization_method = None

        # Classification

        if isinstance(classification_method, str):
            self.classification_method = classification_method
            self.classification_prediction_set = classification_prediction_set
            self.classification_conformalizer = ODClassificationConformalizer(
                matching_function=matching_function,
                guarantee_level=guarantee_level,
                loss=classification_method,
                prediction_set=classification_prediction_set,
                device=device,
                optimizer=optimizer,
            )
        elif isinstance(classification_method, ODClassificationConformalizer):
            self.classification_conformalizer = classification_method
            self.classification_method = classification_method.method
            self.classification_prediction_set = (
                classification_method.prediction_set
            )
        else:
            self.classification_conformalizer = None
            self.classification_method = None
            self.classification_prediction_set = None

        # Confidence

        if isinstance(confidence_threshold, float):
            self.confidence_threshold = confidence_threshold
            self.confidence_conformalizer = None
            self.confidence_method = None
        elif isinstance(confidence_method, str):
            self.confidence_threshold = None
            self.confidence_conformalizer = ConfidenceConformalizer(
                loss=confidence_method,
                guarantee_level=guarantee_level,
                matching_function=matching_function,
                device=device,
                other_losses=[
                    conf.loss
                    for conf in [
                        self.localization_conformalizer,
                        self.classification_conformalizer,
                    ]
                    if conf is not None
                ],
                optimizer=optimizer,
                # TODO(leo) remove if nonessential: **kwargs,
            )
            self.confidence_method = confidence_method
        elif isinstance(confidence_method, ConfidenceConformalizer):
            self.confidence_threshold = None
            self.confidence_conformalizer = confidence_method
            self.confidence_method = confidence_method.loss_name
            self.confidence_method.matching_function = matching_function

        self.evaluator = ODEvaluator(
            confidence_loss=self.confidence_conformalizer.loss
            if self.confidence_conformalizer
            else None,
            localization_loss=self.localization_conformalizer.loss
            if self.localization_conformalizer
            else None,
            classification_loss=self.classification_conformalizer.loss
            if self.classification_conformalizer
            else None,
        )

    def calibrate(
        self,
        predictions: ODPredictions,
        global_alpha: Optional[float] = None,
        alpha_confidence: Optional[float] = None,
        alpha_localization: Optional[float] = None,
        alpha_classification: Optional[float] = None,
        verbose: bool = True,
    ) -> ODParameters:
        """Calibrates the conformalizers and returns the calibration results.

        Args:
        ----
            predictions (ODPredictions): The predictions to be calibrated.
            global_alpha (Optional[float]): The global alpha value for calibration. If multiple_testing_correction is None, individual alpha values will be used for each conformalizer.
            alpha_confidence (Optional[float]): The alpha value for the confidence conformalizer.
            alpha_localization (Optional[float]): The alpha value for the localization conformalizer.
            alpha_classification (Optional[float]): The alpha value for the classification conformalizer.
            verbose (bool, optional): Whether to print calibration information. Defaults to True.

        Returns:
        -------
            dict[str, Any]: A dictionary containing the calibration results, including target alpha values and estimated lambda values for each conformalizer.

        Raises:
        ------
            ValueError: If the multiple_testing_correction is not provided or is not valid.
            ValueError: If the global_alpha is not provided when using the Bonferroni multiple_testing_correction.
            ValueError: If explicit alpha values are provided when using the Bonferroni multiple_testing_correction.

        Note:
        ----
            - The multiple_testing_correction attribute of the class must be set before calling this method.
            - The conformalizers must be initialized before calling this method.

        """
        # Checking Multiple Testing Correction
        n_conformalizers = sum(
            x is not None
            for x in [
                self.confidence_conformalizer,
                self.localization_conformalizer,
                self.classification_conformalizer,
            ]
        )

        if self.multiple_testing_correction is None:
            if global_alpha is not None:
                raise ValueError(
                    "No multiple_testing_correction provided, expecting an explicit alpha for each conformalizer. 'global_alpha' should be 'None'.",
                )
            if (
                (
                    alpha_confidence
                    is None
                    != self.confidence_conformalizer
                    is None
                )
                or (
                    alpha_localization
                    is None
                    != self.localization_conformalizer
                    is None
                )
                or (
                    alpha_classification
                    is None
                    != self.classification_conformalizer
                    is None
                )
            ):
                raise ValueError(
                    "No multiple_testing_correction provided, expecting an explicit alpha for each conformalizer. Explicity alphas should be set only if there's a corresponding conformalizer.",
                )
            # sum only the ones that are not none
            global_alpha = sum(
                [
                    x
                    for x in [
                        alpha_confidence,
                        alpha_localization,
                        alpha_classification,
                    ]
                    if x is not None
                ],
            )
        elif self.multiple_testing_correction == "bonferroni":
            if global_alpha is None:
                raise ValueError(
                    "Bonferroni multiple_testing_correction provided, expecting a global alpha for calibration.",
                )
            if (
                alpha_classification is not None
                or alpha_localization is not None
                or alpha_confidence is not None
            ):
                raise ValueError(
                    "Bonferroni multiple_testing_correction provided, expecting a global alpha for calibration. Explicit alphas should be set to None.",
                )
            alpha_confidence = (
                global_alpha / n_conformalizers
                if self.confidence_conformalizer is not None
                else None
            )
            alpha_localization = (
                global_alpha / n_conformalizers
                if self.localization_conformalizer is not None
                else None
            )
            alpha_classification = (
                global_alpha / n_conformalizers
                if self.classification_conformalizer is not None
                else None
            )
        else:
            raise ValueError(
                f"multiple_testing_correction {self.multiple_testing_correction} not accepted, must be one of {self.MULTIPLE_TESTING_CORRECTIONS}. This check should have failed in the __init__ method.",
            )

        # Confidence

        if self.confidence_conformalizer is not None:
            if verbose:
                logger.info("Calibrating Confidence Conformalizer")

            lambda_confidence_minus, lambda_confidence_plus = (
                self.confidence_conformalizer.calibrate(
                    predictions,
                    alpha=alpha_confidence,
                    verbose=verbose,
                )
            )
<<<<<<< HEAD
        else:
            quantile_localization = None
        if self.cls_conformalizer is not None:
            cls_preds = get_classif_preds_from_od_preds(preds)
            quantile_classif, _ = self.cls_conformalizer.calibrate(
                cls_preds, alpha=real_alpha, verbose=verbose
=======
            # Unique to Confidence due to dependence
            logger.info("Setting Confidence Threshold of Predictions")
            self.confidence_conformalizer.conformalize(
                predictions,
                verbose=verbose,
>>>>>>> 57d1e41f
            )
            self.confidence_threshold = (
                1 - lambda_confidence_plus
            )  # predictions.confidence_threshold

            optimistic_confidence_threshold = 1 - lambda_confidence_minus

            if verbose:
                logger.info(
                    f"Calibrated Confidence λ : {lambda_confidence_plus:.4f}\n\t and associated Confidence Threshold : {predictions.confidence_threshold}",
                )
        else:
<<<<<<< HEAD
            quantile_classif, _ = None, None
=======
            predictions.confidence_threshold = self.confidence_threshold
            predictions.matching = None
            optimistic_confidence_threshold = self.confidence_threshold
            lambda_confidence_minus = None
            lambda_confidence_plus = None

        # Now that we fixed the confidence threshold, we need to do the matching before moving on to the next steps
>>>>>>> 57d1e41f

        if predictions.matching is not None:
            logger.warning("Overwriting previous matching")
        if verbose:
            logger.info("Matching Predictions to True Boxes")

        match_predictions_to_true_boxes(
            predictions,  # ref to predictions object, modified in place within func call
            distance_function=self.matching_function,
            verbose=verbose,
            overload_confidence_threshold=optimistic_confidence_threshold,
        )

        # Localization

        if self.localization_conformalizer is not None:
            if verbose:
                logger.info("Calibrating Localization Conformalizer")

            lambda_localization = self.localization_conformalizer.calibrate(
                predictions,
                alpha=alpha_localization,
                verbose=verbose,
                overload_confidence_threshold=optimistic_confidence_threshold,
            )

            if verbose:
                logger.info(
                    f"Calibrated Localization λ : {lambda_localization}",
                )

        # Classification

        if self.classification_conformalizer is not None:
            if verbose:
                logger.info("Calibrating Classification Conformalizer")

            lambda_classification = self.classification_conformalizer.calibrate(
                predictions,
                alpha=alpha_classification,
                verbose=verbose,
                overload_confidence_threshold=optimistic_confidence_threshold,
            )

            if verbose:
                logger.info(
                    f"Calibrated Classification λ : {lambda_classification}",
                )

        result = ODParameters(
            predictions_id=predictions.unique_id,
            global_alpha=global_alpha,
            alpha_confidence=alpha_confidence,
            alpha_localization=alpha_localization,
            alpha_classification=alpha_classification,
            lambda_confidence_plus=lambda_confidence_plus,
            lambda_confidence_minus=lambda_confidence_minus,
            lambda_localization=lambda_localization,
            lambda_classification=lambda_classification,
            confidence_threshold=predictions.confidence_threshold,
        )

        # Saving the last parameters id to conformalize the predictions
        self._last_parameters_id = result.unique_id

        return result

    def conformalize(
        self,
        predictions: ODPredictions,
        parameters: Optional[ODParameters] = None,
        verbose: bool = True,
    ) -> ODConformalizedPredictions:
        """Conformalize the given predictions.

        Args:
        ----
            predictions (ODPredictions): The predictions to be conformalized.
            parameters (Optional[ODParameters]): The parameters to be used for conformalization. If None, the last parameters will be used.results
            verbose (bool): Whether to print conformalization information.

        Returns:
        -------
            Tuple[torch.Tensor, torch.Tensor]: A tuple containing the conformalized predictions.

<<<<<<< HEAD
    def __init__(
        self,
        localization_method: Union[LocalizationRiskConformalizer, str, None] = None,
        objectness_method: Union[ObjectnessConformalizer, str, None] = None,
        classification_method: Union[ClassificationConformalizer, str, None] = None,
        multiple_testing_correction: str = "bonferroni",
        confidence_threshold: Union[None, float] = None,
        **kwargs,
    ):
        if isinstance(localization_method, str):
            self.localization_method = localization_method
            self.loc_conformalizer = LocalizationRiskConformalizer(
                loss=localization_method
            )
        elif isinstance(localization_method, LocalizationRiskConformalizer):
            self.loc_conformalizer = localization_method

            self.localization_method = localization_method.loss
=======
        """
        if verbose:
            logger.info("Conformalizing Predictions")
        if parameters is not None:
            if verbose:
                logger.info("Using provided parameters for conformalization")
            if parameters.predictions_id != predictions.unique_id:
                # That's normal, we conformalize on another dataset
                # raise ValueError(
                #     "The parameters have been computed on another set of predictions.",
                # )
                logger.info(
                    "The parameters have been computed on another set of predictions.",
                )
            parameters_unique_id = parameters.unique_id
        else:
            if verbose:
                logger.info("Using last parameters for conformalization")
            parameters_unique_id = self._last_parameters_id

        # TODO: later check this is correct behavior
        if self.confidence_conformalizer is not None:
            if verbose:
                logger.info("Conformalizing Confidence")
            self.confidence_conformalizer.conformalize(
                predictions,
                verbose=verbose,
                # TODO: parameters=parameters,
            )
        elif parameters is not None:
            if verbose:
                logger.info("Using provided confidence threshold")
            predictions.confidence_threshold = parameters.confidence_threshold
            predictions.matching = None
>>>>>>> 57d1e41f
        else:
            if verbose:
                logger.info("Using last confidence threshold")
            predictions.confidence_threshold = self.confidence_threshold
            predictions.matching = None

        if self.localization_conformalizer is not None:
            if verbose:
                logger.info("Conformalizing Localization")
            conf_boxes = self.localization_conformalizer.conformalize(
                predictions,
                verbose=verbose,
                # TODO:parameters=parameters,
            )
        else:
            conf_boxes = None

        if self.classification_conformalizer is not None:
            if verbose:
                logger.info("Conformalizing Classification")
            conf_cls = self.classification_conformalizer.conformalize(
                predictions,
                verbose=verbose,
                # parameters=parameters,
            )
        else:
            conf_cls = None

        if parameters is None:
            # TODO: rethink this
            raise ValueError(
                "Parameters must be provided for conformalization",
            )

        results = ODConformalizedPredictions(
            predictions=predictions,
            parameters=parameters,
            conf_boxes=conf_boxes,
            conf_cls=conf_cls,
        )

        return results

    def evaluate(
        self,
        predictions: ODPredictions,
        parameters: ODParameters,
        conformalized_predictions: ODConformalizedPredictions,
        include_confidence_in_global: bool,
        verbose: bool = True,
    ) -> ODResults:
        print(f"Confidence threshold is {predictions.confidence_threshold}")
        print(f"Matching is : {predictions.matching is None}")
        if predictions.matching is None:
            match_predictions_to_true_boxes(
                predictions,
                distance_function=self.matching_function,
                verbose=False,
                # TODO: overload_confidence_threshold=parameters.confidence_threshold,
            )
            print("Matching complete")

        odresults = self.evaluator.evaluate(
            predictions,
            parameters,
            conformalized_predictions,
        )

        coverage_obj = odresults.confidence_coverages
        set_size_obj = odresults.confidence_set_sizes
        coverage_loc = odresults.localization_coverages
        set_size_loc = odresults.localization_set_sizes
        coverage_cls = odresults.classification_coverages
        set_size_cls = odresults.classification_set_sizes
        global_coverage = odresults.global_coverage

        # TODO: Use parameters to compare distance to ideal coverage and other things

        if verbose:
            # log results
            logger.info("Evaluation Results:")
            if self.confidence_conformalizer is not None:
                logger.info("\t Confidence:")
                logger.info(f"\t\t Risk: {torch.mean(coverage_obj):.2f}")
                logger.info(
                    f"\t\t Mean Set Size: {torch.mean(set_size_obj):.2f}",
                )
            if self.localization_conformalizer is not None:
                logger.info("\t Localization:")
                logger.info(f"\t\t Risk: {torch.mean(coverage_loc):.2f}")
                logger.info(
                    f"\t\t Mean Set Size: {torch.mean(set_size_loc):.2f}",
                )
            if self.classification_conformalizer is not None:
                logger.info("\t Classification:")
                logger.info(f"\t\t Risk: {torch.mean(coverage_cls):.2f}")
                logger.info(
                    f"\t\t Mean Set Size: {torch.mean(set_size_cls):.2f}",
                )
            if global_coverage is not None:
                logger.info("\t Global:")
                # logger.info(
                #    f"\t\t Risk: {torch.mean(global_coverage):.2f}",
                # )
                logger.info(f"\t\t Risk: {torch.mean(global_coverage)}")

        results = odresults
        # to rename coverage to risks
        return results


####################################################################################################


class AsymptoticLocalizationObjectnessConformalizer(Conformalizer):
    """A class that performs risk conformalization for object detection predictions with asymptotic localization and objectness.

    Args:
    ----
        prediction_set (str): The type of prediction set to use. Must be one of "additive", "multiplicative", or "adaptative".
        localization_loss (str): The type of localization loss to use. Must be one of "pixelwise" or "boxwise".
        optimizer (str): The type of optimizer to use. Must be one of "gaussianprocess", "gpr", "kriging", "mc", or "montecarlo".

    Attributes:
    ----------
        ACCEPTED_LOSSES (dict): A dictionary mapping accepted localization losses to their corresponding classes.
        loss_name (str): The name of the localization loss.
        loss (Loss): An instance of the localization loss class.
        prediction_set (str): The type of prediction set.
        lbd (tuple): The calibrated lambda values.

    Methods:
    -------
        _get_risk_function: Returns the risk function for optimization.
        _correct_risk: Corrects the risk using the number of predictions and the upper bound of the loss.
        calibrate: Calibrates the conformalizer using the given predictions.
        conformalize: Conformalizes the predictions using the calibrated lambda values.
        evaluate: Evaluates the conformalized predictions.

    """

    ACCEPTED_LOSSES = {
        "pixelwise": PixelWiseRecallLoss,
        "boxwise": BoxWiseRecallLoss,
    }

    def __init__(
        self,
        prediction_set: str = "additive",
        localization_loss: str = "boxwise",
        optimizer: str = "gpr",
    ):
        super().__init__()
        if localization_loss not in self.ACCEPTED_LOSSES:
            raise ValueError(
                f"loss {localization_loss} not accepted, must be one of {self.ACCEPTED_LOSSES.keys()}",
            )
        self.loss_name = localization_loss
        self.loss = self.ACCEPTED_LOSSES[localization_loss](device=self.device)

        if prediction_set not in ["additive", "multiplicative", "adaptative"]:
            raise ValueError(f"prediction_set {prediction_set} not accepted")
        self.prediction_set = prediction_set
        self.lbd = None
        if optimizer in ["gaussianprocess", "gpr", "kriging"]:
            self.optimizer = GaussianProcessOptimizer()
        elif optimizer in ["mc", "montecarlo"]:
            self.optimizer = MonteCarloOptimizer()
        else:
            raise ValueError(
                f"optimizer {optimizer} not accepted in multidim, currently only gpr and mc",
            )

<<<<<<< HEAD
    def _get_risk_function(self, preds: ODPredictions, alpha: float, **kwargs):
        """
        Returns the risk function for optimization.
=======
    def _get_risk_function(self, predictions, alpha, **kwargs):
        """Returns the risk function for optimization.
>>>>>>> 57d1e41f

        Args:
        ----
            predictions (ODPredictions): The object detection predictions.
            alpha (float): The significance level.

        Returns:
        -------
            function: The risk function.

        """

        def risk_function(*lbd):
            lbd_loc, lbd_obj = lbd
            pred_boxes_filtered = list(
                [
                    (
                        x[y >= 1 - lbd_obj]
                        if len(x[y >= 1 - lbd_obj]) > 0
                        else x[None, y.argmax()]
                    )
                    for x, y in zip(
                        predictions.pred_boxes,
                        predictions.confidence,
                    )
                ],
            )
            conf_boxes = apply_margins(
                pred_boxes_filtered,
                [lbd_loc, lbd_loc, lbd_loc, lbd_loc],
                mode=self.prediction_set,
            )
            risk = compute_risk_object_level(
                conf_boxes,
                predictions.true_boxes,
                loss=self.loss,
            )
            n = len(predictions)
            corrected_risk = self._correct_risk(
                risk=risk,
                n=n,
                B=self.loss.upper_bound,
            )
            return corrected_risk

        return risk_function

<<<<<<< HEAD
    def _correct_risk(self, risk: torch.Tensor, n: int, B: float) -> torch.Tensor:
        """
        Corrects the risk using the number of predictions and the upper bound of the loss.
=======
    def _correct_risk(self, risk, n, B):
        """Corrects the risk using the number of predictions and the upper bound of the loss.
>>>>>>> 57d1e41f

        Args:
        ----
            risk (torch.Tensor): The risk values.
            n (int): The number of predictions.
            B (float): The upper bound of the loss.

        Returns:
        -------
            torch.Tensor: The corrected risk values.

        """
        return (n / (n + 1)) * torch.mean(risk) + B / (n + 1)

    def calibrate(
        self,
        predictions: ODPredictions,
        alpha: float = 0.1,
        steps: int = 13,
        bounds: list = [(0, 500), (0.0, 1.0)],
        verbose: bool = True,
    ):
        """Calibrates the conformalizer using the given predictions.

        Args:
        ----
            predictions (ODPredictions): The object detection predictions.
            alpha (float): The significance level.
            steps (int): The number of optimization steps.
            bounds (list): The bounds for the optimization variables.
            verbose (bool): Whether to print verbose output.

        Returns:
        -------
            tuple: The calibrated lambda values.

        Raises:
        ------
            ValueError: If the conformalizer has already been calibrated.

        """
        if self.lbd is not None:
            logger.info("Replacing previously computed lambda")
        risk_function = self._get_risk_function(
            predictions=predictions,
            alpha=alpha,
        )

        lbd = self.optimizer.optimize(
            objective_function=risk_function,
            alpha=alpha,
            bounds=bounds,
            steps=steps,
            verbose=verbose,
        )
        self.lbd = lbd
        return lbd

    def conformalize(self, predictions: ODPredictions, verbose: bool = True):
        """Conformalizes the predictions using the calibrated lambda values.

        Args:
        ----
            predictions (ODPredictions): The object detection predictions.

        Returns:
        -------
            list: The conformalized bounding boxes.

        Raises:
        ------
            ValueError: If the conformalizer has not been calibrated.

        """
        if self.lbd is None:
            raise ValueError(
                "Conformalizer must be calibrated before conformalizing.",
            )
        conf_boxes = apply_margins(
            predictions.pred_boxes,
            [self.lbd[0]] * 4,
            mode=self.prediction_set,
        )
<<<<<<< HEAD
        preds.confidence_threshold = 1 - self.lbd[1]
        return conf_boxes

    def evaluate(self, preds: ODPredictions, conf_boxes: list, verbose: bool = True):
        """
        preds.conf_boxes = conf_boxes
        Evaluates the conformalized predictions.
=======
        predictions.confidence_threshold = 1 - self.lbd[1]
        predictions.matching = None
        predictions.conf_boxes = conf_boxes
        return conf_boxes

    def evaluate(
        self,
        predictions: ODPredictions,
        conf_boxes: list,
        verbose: bool = True,
    ):
        """Evaluates the conformalized predictions.
>>>>>>> 57d1e41f

        Args:
        ----
            predictions (ODPredictions): The object detection predictions.
            conf_boxes (list): The conformalized bounding boxes.
            verbose (bool): Whether to print verbose output.

        Returns:
        -------
            tuple: The evaluation results.

        Raises:
        ------
            ValueError: If the conformalizer has not been calibrated or the predictions have not been conformalized.

        """
        if self.lbd is None:
<<<<<<< HEAD
            raise ValueError("Conformalizer must be calibrated before evaluating.")
=======
            raise ValueError(
                "Conformalizer must be calibrated before evaluating.",
            )
        if predictions.conf_boxes is None:
            raise ValueError(
                "Predictions must be conformalized before evaluating.",
            )
>>>>>>> 57d1e41f
        coverage_obj = []
        set_size_obj = []
        for true_boxes, confidence in zip(
            predictions.true_boxes,
            predictions.confidence,
        ):
            cov = (
                1
                if len(true_boxes)
                <= (confidence >= predictions.confidence_threshold).sum()
                else 0
            )
            set_size = (confidence >= predictions.confidence_threshold).sum()
            set_size_obj.append(set_size)
            coverage_obj.append(cov)
        if verbose:
            logger.info(
                f"Confidence Treshold {predictions.confidence_threshold}, Coverage = {torch.mean(coverage_obj)}, Median set size = {torch.mean(set_size_obj)}",
            )

        def compute_set_size(boxes):
            set_sizes = []
            for image_boxes in boxes:
                for box in image_boxes:
                    set_size = (box[2] - box[0]) * (box[3] - box[1])
                    set_size = set_size.item()
                    set_size = torch.sqrt(set_size)
                    set_sizes.append(set_size)
            set_sizes = torch.stack(set_sizes)
            return set_sizes

        conf_boxes = conf_boxes
        true_boxes = predictions.true_boxes
        conf_boxes = list(
            [
                (
                    x[y >= predictions.confidence_threshold]
                    if len(x[y >= predictions.confidence_threshold]) > 0
                    else x[None, y.argmax()]
                )
                for x, y in zip(conf_boxes, predictions.confidences)
            ],
        )
        set_size_loc = compute_set_size(conf_boxes)
        risk = compute_risk_object_level(
            conf_boxes,
            true_boxes,
            loss=self.loss,
        )
        safety = 1 - risk
        if verbose:
            logger.info(f"Safety = {safety}")
            logger.info(f"Average set size = {torch.mean(set_size_loc)}")
        global_coverage = compute_global_coverage(
            predictions=predictions,
            also_conf=True,
            also_cls=False,
            loss=self.loss,
        )
        return (
            coverage_obj,
            safety,
            set_size_obj,
            set_size_loc,
            global_coverage,
        )<|MERGE_RESOLUTION|>--- conflicted
+++ resolved
@@ -1,11 +1,3 @@
-<<<<<<< HEAD
-from typing import Callable, List, Optional, Sequence, Tuple, Union
-
-import torch
-from tqdm import tqdm
-
-from cods.base.cp import Conformalizer, RiskConformalizer
-=======
 from __future__ import annotations
 
 import logging
@@ -14,18 +6,10 @@
 import torch
 
 from cods.base.cp import Conformalizer
->>>>>>> 57d1e41f
 from cods.base.optim import (
     BinarySearchOptimizer,
     GaussianProcessOptimizer,
     MonteCarloOptimizer,
-<<<<<<< HEAD
-)
-from cods.classif.cp import ClassificationConformalizer
-from cods.od.data import ODPredictions
-from cods.od.loss import BoxWiseRecallLoss, PixelWiseRecallLoss
-from cods.od.metrics import compute_global_coverage
-=======
     Optimizer,
 )
 from cods.classif.cp import ClassificationConformalizer
@@ -54,7 +38,16 @@
     FirstStepMonotonizingOptimizer,
     SecondStepMonotonizingOptimizer,
 )
->>>>>>> 57d1e41f
+from cods.od.score import (
+    MinAdditiveSignedAssymetricHausdorffNCScore,
+    MinMultiplicativeSignedAssymetricHausdorffNCScore,
+    UnionAdditiveSignedAssymetricHausdorffNCScore,
+    UnionMultiplicativeSignedAssymetricHausdorffNCScore,
+)
+from cods.classif.cp import ClassificationConformalizer
+from cods.od.data import ODPredictions
+from cods.od.loss import BoxWiseRecallLoss, PixelWiseRecallLoss
+from cods.od.metrics import compute_global_coverage
 from cods.od.score import (
     MinAdditiveSignedAssymetricHausdorffNCScore,
     MinMultiplicativeSignedAssymetricHausdorffNCScore,
@@ -64,13 +57,6 @@
 )
 from cods.od.utils import (
     apply_margins,
-<<<<<<< HEAD
-    compute_risk_box_level,
-    evaluate_cls_conformalizer,
-    get_classif_preds_from_od_preds,
-    get_conf_cls_for_od,
-)
-=======
     compute_risk_object_level,
     match_predictions_to_true_boxes,
 )
@@ -85,7 +71,6 @@
 * rewrite the matching to be more efficient
 * check nms is done correctly and add bayesod
 """
->>>>>>> 57d1e41f
 
 ################ BASIC BRICS #####################
 
@@ -229,14 +214,6 @@
 
         self.lambda_localization = None
 
-<<<<<<< HEAD
-        conf_boxes = self._score_function.apply_margins(
-            preds.pred_boxes, self.quantiles
-        )
-
-        preds.confidence_threshold = self.confidence_threshold
-        return conf_boxes
-=======
     def calibrate(
         self,
         predictions: ODPredictions,
@@ -250,7 +227,6 @@
         overload_confidence_threshold: Optional[float] = None,
     ) -> float:
         """Calibrate the conformalizer.
->>>>>>> 57d1e41f
 
         Parameters
         ----------
@@ -303,13 +279,6 @@
             ]
             return conf_boxes, conf_cls
 
-<<<<<<< HEAD
-    def calibrate(
-        self, preds: ODPredictions, alpha: float = 0.1, verbose: bool = True
-    ) -> torch.Tensor:
-        """
-        Calibrates the conformalizer using the given predictions.
-=======
         self.optimizer2 = SecondStepMonotonizingOptimizer()
         lambda_localization = self.optimizer2.optimize(
             predictions,
@@ -326,7 +295,6 @@
             epsilon=1e-9,
             verbose=verbose,
         )
->>>>>>> 57d1e41f
 
         if verbose:
             logger.info(
@@ -409,15 +377,10 @@
 
     def __init__(
         self,
-<<<<<<< HEAD
-        prediction_set: str = "additive",
-        loss: Union[str, None] = None,
-=======
         guarantee_level: str,
         matching_function: str,
         loss: str = "box_count_threshold",
         other_losses: Optional[List] = None,
->>>>>>> 57d1e41f
         optimizer: str = "binary_search",
         device="cpu",
     ):
@@ -451,16 +414,8 @@
         else:
             raise ValueError(f"optimizer {optimizer} not accepted")
 
-<<<<<<< HEAD
-    def _get_risk_function(
-        self, preds: ODPredictions, alpha: float, objectness_threshold: float, **kwargs
-    ) -> Callable[[float], torch.Tensor]:
-        """
-        Get the risk function for risk conformalization.
-=======
         self.lambda_minus = None
         self.lambda_plus = None
->>>>>>> 57d1e41f
 
     def calibrate(
         self,
@@ -530,12 +485,6 @@
         predictions.matching = None
         return 1 - self.lambda_plus
 
-<<<<<<< HEAD
-        def risk_function(lbd: float) -> torch.Tensor:
-            """
-            Compute the risk given a lambda value.
-=======
->>>>>>> 57d1e41f
 
 class ODClassificationConformalizer(ClassificationConformalizer):
     """ """
@@ -619,33 +568,10 @@
         bounds: List[float] = [0, 1],
         steps: int = 40,
         verbose: bool = True,
-<<<<<<< HEAD
-        confidence_threshold: Union[float, None] = None,
-    ) -> float:
-        """
-        Calibrate the conformalizer.
-
-        Parameters:
-        - preds (ODPredictions): The object detection predictions.
-        - alpha (float): The significance level.
-        - steps (int): The number of steps for optimization.
-        - bounds (List[float]): The bounds for optimization.
-        - verbose (bool): Whether to print the optimization progress.
-        - confidence_threshold (float): The threshold for objectness confidence.
-
-        Returns:
-        - lbd (float): The calibrated lambda value.
-        """
-        if self.lbd is not None:
-            print("Replacing previously computed lambda")
-        if preds.confidence_threshold is None:
-            if confidence_threshold is None:
-=======
         overload_confidence_threshold: Optional[float] = None,
     ) -> torch.Tensor:
         if overload_confidence_threshold is None:
             if predictions.confidence_threshold is None:
->>>>>>> 57d1e41f
                 raise ValueError(
                     "confidence_threshold must be set in the predictions or in the conformalizer",
                 )
@@ -665,10 +591,6 @@
             "Currently considering that there is only one matching prediction to each true box for classification pruposes. To add later how to aggregate if multiple preidctions matched.",
         )
 
-<<<<<<< HEAD
-        lbd = self.optimizer.optimize(
-            objective_function=risk_function,
-=======
         def build_predictions(
             matched_pred_boxes_i,
             matched_pred_cls_i,
@@ -706,7 +628,6 @@
             build_predictions,
             loss=self.loss,
             matching_function=self.matching_function,
->>>>>>> 57d1e41f
             alpha=alpha,
             device=self.device,
             B=1,
@@ -715,35 +636,6 @@
             epsilon=1e-10,
             verbose=verbose,
         )
-<<<<<<< HEAD
-        self.lbd = lbd
-        return lbd
-
-    def conformalize(self, preds: ODPredictions) -> List[torch.Tensor]:
-        """
-        Conformalize the object detection predictions.
-
-        Parameters:
-        - preds (ODPredictions): The object detection predictions.
-
-        Returns:
-        - conf_boxes (List[List[float]]): The conformalized bounding boxes.
-        """
-        if self.lbd is None:
-            raise ValueError("Conformalizer must be calibrated before conformalizing.")
-        conf_boxes = apply_margins(
-            preds.pred_boxes, [self.lbd] * 4, mode=self.prediction_set
-        )
-        preds.confidence_threshold = preds.confidence_threshold
-
-        return conf_boxes
-
-    def evaluate(
-        self, preds: ODPredictions, conf_boxes: List[torch.Tensor], verbose: bool = True
-    ) -> Tuple[torch.Tensor, torch.Tensor]:
-        """
-        Evaluate the conformalized predictions.
-=======
         if verbose:
             logger.info(
                 f"Calibrated λ for classification: {lambda_classification}",
@@ -751,7 +643,6 @@
 
         self.lambda_classification = lambda_classification
         return lambda_classification
->>>>>>> 57d1e41f
 
     def conformalize(
         self,
@@ -776,45 +667,15 @@
 
         return get_conf_cls()
 
-<<<<<<< HEAD
-        Returns:
-        - safety (torch.Tensor): The safety scores.
-        - set_sizes (torch.Tensor): The set sizes.
-        """
-        if self.lbd is None:
-            raise ValueError("Conformalizer must be calibrated before evaluating.")
-        if conf_boxes is None:
-            raise ValueError("Predictions must be conformalized before evaluating.")
-        true_boxes = preds.true_boxes
-        conf_boxes = list(
-            [
-                x[y >= preds.confidence_threshold]
-                for x, y in zip(conf_boxes, preds.confidence)
-            ]
-        )
-=======
->>>>>>> 57d1e41f
 
 class ODConformalizer(Conformalizer):
     """Class representing conformalizers for object detection tasks.
 
-<<<<<<< HEAD
-        def compute_set_size(boxes: List[torch.Tensor]) -> torch.Tensor:
-            set_sizes = []
-            for image_boxes in boxes:
-                for box in image_boxes:
-                    set_size = (box[2] - box[0]) * (box[3] - box[1])
-                    set_size = set_size**0.5
-                    set_sizes.append(set_size)
-            set_sizes = torch.stack(set_sizes).ravel()
-            return set_sizes
-=======
     Attributes:
     ----------
         MULTIPLE_TESTING_CORRECTIONS (List[str]): List of supported multiple testing correction methods.
         BACKENDS (List[str]): List of supported backends.
         GUARANTEE_LEVELS (List[str]): List of supported guarantee levels.
->>>>>>> 57d1e41f
 
     Args:
     ----
@@ -1179,20 +1040,11 @@
                     verbose=verbose,
                 )
             )
-<<<<<<< HEAD
-        else:
-            quantile_localization = None
-        if self.cls_conformalizer is not None:
-            cls_preds = get_classif_preds_from_od_preds(preds)
-            quantile_classif, _ = self.cls_conformalizer.calibrate(
-                cls_preds, alpha=real_alpha, verbose=verbose
-=======
             # Unique to Confidence due to dependence
             logger.info("Setting Confidence Threshold of Predictions")
             self.confidence_conformalizer.conformalize(
                 predictions,
                 verbose=verbose,
->>>>>>> 57d1e41f
             )
             self.confidence_threshold = (
                 1 - lambda_confidence_plus
@@ -1205,9 +1057,6 @@
                     f"Calibrated Confidence λ : {lambda_confidence_plus:.4f}\n\t and associated Confidence Threshold : {predictions.confidence_threshold}",
                 )
         else:
-<<<<<<< HEAD
-            quantile_classif, _ = None, None
-=======
             predictions.confidence_threshold = self.confidence_threshold
             predictions.matching = None
             optimistic_confidence_threshold = self.confidence_threshold
@@ -1215,7 +1064,6 @@
             lambda_confidence_plus = None
 
         # Now that we fixed the confidence threshold, we need to do the matching before moving on to the next steps
->>>>>>> 57d1e41f
 
         if predictions.matching is not None:
             logger.warning("Overwriting previous matching")
@@ -1301,26 +1149,6 @@
         -------
             Tuple[torch.Tensor, torch.Tensor]: A tuple containing the conformalized predictions.
 
-<<<<<<< HEAD
-    def __init__(
-        self,
-        localization_method: Union[LocalizationRiskConformalizer, str, None] = None,
-        objectness_method: Union[ObjectnessConformalizer, str, None] = None,
-        classification_method: Union[ClassificationConformalizer, str, None] = None,
-        multiple_testing_correction: str = "bonferroni",
-        confidence_threshold: Union[None, float] = None,
-        **kwargs,
-    ):
-        if isinstance(localization_method, str):
-            self.localization_method = localization_method
-            self.loc_conformalizer = LocalizationRiskConformalizer(
-                loss=localization_method
-            )
-        elif isinstance(localization_method, LocalizationRiskConformalizer):
-            self.loc_conformalizer = localization_method
-
-            self.localization_method = localization_method.loss
-=======
         """
         if verbose:
             logger.info("Conformalizing Predictions")
@@ -1355,7 +1183,6 @@
                 logger.info("Using provided confidence threshold")
             predictions.confidence_threshold = parameters.confidence_threshold
             predictions.matching = None
->>>>>>> 57d1e41f
         else:
             if verbose:
                 logger.info("Using last confidence threshold")
@@ -1529,14 +1356,8 @@
                 f"optimizer {optimizer} not accepted in multidim, currently only gpr and mc",
             )
 
-<<<<<<< HEAD
-    def _get_risk_function(self, preds: ODPredictions, alpha: float, **kwargs):
-        """
-        Returns the risk function for optimization.
-=======
     def _get_risk_function(self, predictions, alpha, **kwargs):
         """Returns the risk function for optimization.
->>>>>>> 57d1e41f
 
         Args:
         ----
@@ -1584,14 +1405,8 @@
 
         return risk_function
 
-<<<<<<< HEAD
-    def _correct_risk(self, risk: torch.Tensor, n: int, B: float) -> torch.Tensor:
-        """
-        Corrects the risk using the number of predictions and the upper bound of the loss.
-=======
     def _correct_risk(self, risk, n, B):
         """Corrects the risk using the number of predictions and the upper bound of the loss.
->>>>>>> 57d1e41f
 
         Args:
         ----
@@ -1675,15 +1490,6 @@
             [self.lbd[0]] * 4,
             mode=self.prediction_set,
         )
-<<<<<<< HEAD
-        preds.confidence_threshold = 1 - self.lbd[1]
-        return conf_boxes
-
-    def evaluate(self, preds: ODPredictions, conf_boxes: list, verbose: bool = True):
-        """
-        preds.conf_boxes = conf_boxes
-        Evaluates the conformalized predictions.
-=======
         predictions.confidence_threshold = 1 - self.lbd[1]
         predictions.matching = None
         predictions.conf_boxes = conf_boxes
@@ -1696,7 +1502,6 @@
         verbose: bool = True,
     ):
         """Evaluates the conformalized predictions.
->>>>>>> 57d1e41f
 
         Args:
         ----
@@ -1714,9 +1519,6 @@
 
         """
         if self.lbd is None:
-<<<<<<< HEAD
-            raise ValueError("Conformalizer must be calibrated before evaluating.")
-=======
             raise ValueError(
                 "Conformalizer must be calibrated before evaluating.",
             )
@@ -1724,7 +1526,6 @@
             raise ValueError(
                 "Predictions must be conformalized before evaluating.",
             )
->>>>>>> 57d1e41f
         coverage_obj = []
         set_size_obj = []
         for true_boxes, confidence in zip(
