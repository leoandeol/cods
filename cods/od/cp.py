from __future__ import annotations

import logging
from types import MappingProxyType

import torch

from cods.base.cp import Conformalizer
from cods.base.optim import (
    BinarySearchOptimizer,
    GaussianProcessOptimizer,
    MonteCarloOptimizer,
    Optimizer,
)
from cods.classif.cp import ClassificationConformalizer
from cods.od.data import (
    ODConformalizedPredictions,
    ODParameters,
    ODPredictions,
    ODResults,
)
from cods.od.loss import (
    BoxCountRecallConfidenceLoss,
    BoxCountThresholdConfidenceLoss,
    BoxCountTwosidedConfidenceLoss,
    BoxWiseIoULoss,
    BoxWisePrecisionLoss,
    BoxWiseRecallLoss,
    ClassificationLossWrapper,
    ODBinaryClassificationLoss,
    ODLoss,
    PixelWiseRecallLoss,
    ThresholdedBoxDistanceConfidenceLoss,
    ThresholdedRecallLoss,
)
from cods.od.metrics import ODEvaluator, compute_global_coverage
from cods.od.optim import (
    FirstStepMonotonizingOptimizer,
    SecondStepMonotonizingOptimizer,
)
from cods.od.score import (
    MinAdditiveSignedAssymetricHausdorffNCScore,
    MinMultiplicativeSignedAssymetricHausdorffNCScore,
    UnionAdditiveSignedAssymetricHausdorffNCScore,
    UnionMultiplicativeSignedAssymetricHausdorffNCScore,
)
from cods.od.utils import (
    apply_margins,
    compute_risk_object_level,
    match_predictions_to_true_boxes,
)

logger = logging.getLogger("cods")
# FORMAT = "[%(filename)s:%(lineno)s - %(funcName)20s() ] %(message)s"
FORMAT = (
    "[%(asctime)s:%(levelname)s:%(filename)s:%(module)s:%(lineno)s - %(funcName)s ] %(message)s"
)
logging.basicConfig(format=FORMAT, datefmt="%Y-%m-%d %H:%M:%S")

"""
TODO:
* rewrite the matching to be more efficient
* check nms is done correctly and add bayesod
"""

################ BASIC BRICS #####################


class LocalizationConformalizer(Conformalizer):
    """A class for performing localization conformalization. Should be used within an ODConformalizer.

    Attributes
    ----------
    - BACKENDS (list): A list of supported backends.
    - accepted_methods (dict): A dictionary mapping accepted method names to their corresponding score functions.
    - PREDICTION_SETS (list): A list of supported prediction sets.
    - LOSSES (dict): A dictionary mapping loss names to their corresponding loss classes.
    - OPTIMIZERS (dict): A dictionary mapping optimizer names to their corresponding optimizer classes.

    Methods
    -------
    - __init__: Initialize the LocalizationConformalizer class.
    - _get_risk_function: Get the risk function for risk conformalization.

    """

    BACKENDS = ("auto", "cp", "crc")

    accepted_methods = MappingProxyType(
        {
            "min-hausdorff-additive": MinAdditiveSignedAssymetricHausdorffNCScore,
            "min-hausdorff-multiplicative": MinMultiplicativeSignedAssymetricHausdorffNCScore,
            "union-hausdorff-additive": UnionAdditiveSignedAssymetricHausdorffNCScore,
            "union-hausdorff-multiplicative": UnionMultiplicativeSignedAssymetricHausdorffNCScore,
        }
    )

    PREDICTION_SETS = ("additive", "multiplicative", "adaptive")
    LOSSES = MappingProxyType(
        {
            "pixelwise": PixelWiseRecallLoss,
            "boxwise": BoxWiseRecallLoss,
            "thresholded": ThresholdedRecallLoss,
            "boxwise-precision": BoxWisePrecisionLoss,
            "boxwise-iou": BoxWiseIoULoss,
        }
    )
    OPTIMIZERS = MappingProxyType(
        {
            "binary_search": BinarySearchOptimizer,
            "gaussian_process": GaussianProcessOptimizer,
        }
    )
    GUARANTEE_LEVELS = ("image", "object")

    def __init__(
        self,
        loss: str | ODLoss,
        prediction_set: str,
        guarantee_level: str,
        matching_function: str,
        number_of_margins: int = 1,  # where to compute 1, 2 or 4 margins with bonferroni corrections
        optimizer: str | Optimizer | None = None,
        backend: str = "auto",
        device: str = "cpu",
    ):
        """Initialize the CP class.

        Parameters
        ----------
        - loss (Union[str, ODLoss]): The loss function to be used. It can be either a string representing a predefined loss function or an instance of the ODLoss class.
        - prediction_set (str): The prediction set to be used. Must be one of ["additive", "multiplicative", "adaptive"].
        - guarantee_level (str): The guarantee level to be used. Must be one of ["image", "object"].
        - number_of_margins (int, optional): The number of margins to compute. Default is 1.
        - optimizer (Optional[Union[str, Optimizer]], optional): The optimizer to be used. It can be either a string representing a predefined optimizer or an instance of the Optimizer class. Default is None.
        - backend (str, optional): The backend to be used. Default is "auto".
        - **kwargs: Additional keyword arguments.

        Raises
        ------
        - ValueError: If the loss is not accepted, it must be one of the predefined losses or an instance of ODLoss.
        - ValueError: If the prediction set is not accepted, it must be one of the predefined prediction sets.
        - ValueError: If the number of margins is not 1, 2, or 4.
        - NotImplementedError: If the number of margins is greater than 1 (only 1 margin is supported for now).
        - ValueError: If the backend is not accepted, it must be one of the predefined backends.
        - ValueError: If the optimizer is not accepted, it must be one of the predefined optimizers or an instance of Optimizer.

        """
        super().__init__()
        self.device = device
        self.matching_function = matching_function
        if isinstance(loss, str) and loss in self.LOSSES:
            self.loss = self.LOSSES[loss](device=self.device)
            self.loss_name = loss
        elif isinstance(loss, ODLoss):
            self.loss = loss
            self.loss_name = loss.__class__.__name__
        else:
            raise ValueError(
                f"loss {loss} not accepted, must be one of {self.LOSSES.keys()} or an instance of ODLoss",
            )

        if prediction_set not in self.PREDICTION_SETS:
            raise ValueError(
                f"prediction_set {prediction_set} not accepted, must be one of {self.PREDICTION_SETS}",
            )
        self.prediction_set = prediction_set

        if guarantee_level not in self.GUARANTEE_LEVELS:
            raise ValueError(
                f"guarantee_level {guarantee_level} not accepted, must be one of {self.GUARANTEE_LEVELS}",
            )
        self.guarantee_level = guarantee_level

        if self.guarantee_level == "object":
            raise NotImplementedError(
                "Not implemented currently for localization",
            )

        if number_of_margins not in [1, 2, 4]:
            raise ValueError("number_of_margins must be 1, 2 or 4")
        if number_of_margins > 1:
            raise NotImplementedError("Only 1 margin is supported for now")
        self.number_of_margins = number_of_margins

        if backend not in self.BACKENDS:
            raise ValueError(
                f"backend {backend} not accepted, must be one of {self.BACKENDS}",
            )
        if backend == "auto":
            self.backend = "crc"
            logger.info("Defaulting to CRC backend")
            # TODO: make it adaptive based on the loss (binary or not)
        if backend == "cp":
            raise NotImplementedError("CP backend is not supported yet")
        self.backend = backend

        if optimizer is None and self.backend == "crc":
            self.optimizer = BinarySearchOptimizer()
            logger.warning(
                "Defaulting to BinarySearchOptimizer for CRC backend",
            )
        elif isinstance(optimizer, str) and optimizer in self.OPTIMIZERS:
            self.optimizer = self.OPTIMIZERS[optimizer]()
        elif isinstance(optimizer, Optimizer):
            self.optimizer = optimizer
        else:
            raise ValueError(
                f"optimizer {optimizer} not accepted, must be one of {self.OPTIMIZERS.keys()} or an instance of Optimizer",
            )

        self.lambda_localization = None

    def calibrate(
        self,
        predictions: ODPredictions,
        alpha: float,
<<<<<<< HEAD
        steps: int = 15,
        bounds: List[float] = [
            0,
            1000,
        ],  # TODO: currently ignored by new optimizer
=======
        steps: int = 13,
        overload_confidence_threshold: float | None = None,
>>>>>>> 7d91a746
        verbose: bool = True,
    ) -> float:
        """Calibrate the conformalizer.

        Parameters
        ----------
        - predictions (ODPredictions): The object detection predictions.
        - alpha (float): The significance level.
        - steps (int): The number of steps for optimization.
        - verbose (bool): Whether to print the optimization progress.
        - confidence_threshold (float): The threshold for objectness confidence.

        Returns
        -------
        - lbd (float): The calibrated lambda value.

        """
        if self.lambda_localization is not None:
            logger.info("Replacing previously computed λ")

        def build_predictions(
            matched_pred_boxes_i,
            matched_pred_cls_i,
            lbd,
        ):
            conf_boxes = apply_margins(
                [matched_pred_boxes_i],
                [lbd, lbd, lbd, lbd],
                mode=self.prediction_set,
            )[0]
            # TODO: rethink this, why do we regenerate it everytime, make it default somehwo
            n_classes = len(predictions.pred_cls[0][0].squeeze())
            conf_cls = [
                torch.arange(n_classes)[None, ...].to(self.device)
                for pred_cls_i_j in matched_pred_cls_i
            ]
            return conf_boxes, conf_cls

        self.optimizer2 = SecondStepMonotonizingOptimizer()
        lambda_localization = self.optimizer2.optimize(
            predictions,
            build_predictions,
            overload_confidence_threshold=overload_confidence_threshold,
            loss=self.loss,
            matching_function=self.matching_function,
            alpha=alpha,
            device=self.device,
            B=1,
<<<<<<< HEAD
            bounds=[0, 2000]
            if self.prediction_set == "additive"
            else [0, 100],
=======
            lower_bound=0,
            upper_bound=1000 if self.prediction_set == "additive" else 100,
>>>>>>> 7d91a746
            steps=steps,
            epsilon=1e-9,
            verbose=verbose,
        )

        if verbose:
            logger.info(
                f"Calibrated λ for localization: {lambda_localization}",
            )

        self.lambda_localization = lambda_localization
        return lambda_localization

    def conformalize(
        self,
        predictions: ODPredictions,
        parameters: ODParameters | None = None,
        verbose: bool = True,
    ) -> list[torch.Tensor]:
        """Conformalizes the predictions using the specified lambda values for localization.

        Args:
        ----
            predictions (ODPredictions): The predictions to be conformalized.
            parameters (Optional[ODParameters], optional): The optional parameters containing the lambda value for localization. Defaults to None.
            verbose (bool, optional): Whether to display verbose information. Defaults to True.

        Returns:
        -------
            List[torch.Tensor]: The conformalized bounding boxes.

        Raises:
        ------
            ValueError: If the conformalizer is not calibrated before conformalizing.

        """
        if self.lambda_localization is None and (
            parameters is None or parameters.lambda_localization is None
        ):
            raise ValueError(
                "Conformalizer must be calibrated, or parameters provided, before conformalizing.",
            )
        if parameters is not None and parameters.lambda_localization is not None:
            if verbose:
                logger.info("Using λ for localization from parameters")
            lambda_localization = parameters.lambda_localization
        else:
            if verbose:
                logger.info("Using previous λ for localization")
            lambda_localization = self.lambda_localization
        if isinstance(lambda_localization, list):
            if len(lambda_localization) == 4:
                lambdas = lambda_localization
            elif len(lambda_localization) == 2:
                lambdas = [lambda_localization[0], lambda_localization[1]] * 2
            elif len(lambda_localization) == 1 or isinstance(
                self.lambda_localization,
                float,
            ):
                lambdas = [lambda_localization[0]] * 4
        elif isinstance(lambda_localization, float):
            lambdas = [lambda_localization] * 4
        if verbose:
            logger.info("Conformalizing Localization with λ")
        return apply_margins(
            predictions.pred_boxes,
            lambdas,
            mode=self.prediction_set,
        )


class ConfidenceConformalizer(Conformalizer):
    """ """

    ACCEPTED_LOSSES = MappingProxyType(
        {
            "box_count_threshold": BoxCountThresholdConfidenceLoss,
            "box_count_recall": BoxCountRecallConfidenceLoss,
            "box_thresholded_distance": ThresholdedBoxDistanceConfidenceLoss,
            "box_count_twosided_recall": BoxCountTwosidedConfidenceLoss,
        }
    )

    def __init__(
        self,
        guarantee_level: str,
        matching_function: str,
        loss: str = "box_count_threshold",
        other_losses: list | None = None,
        optimizer: str = "binary_search",
        device="cpu",
    ):
        """ """
        super().__init__()
        self.device = device
        if loss not in self.ACCEPTED_LOSSES:
            raise ValueError(
                f"loss {loss} not accepted, must be one of {self.ACCEPTED_LOSSES.keys()}",
            )
        self.loss_name = loss
        self.matching_function = matching_function
        self.other_losses = other_losses
        self.loss = self.ACCEPTED_LOSSES[loss](
            # other_losses=other_losses,
            device=self.device,
        )
        self.guarantee_level = guarantee_level

        if guarantee_level == "object":
            raise ValueError("Not implemented currently for Confidence")
            # self.risk_function = compute_risk_object_level
        if guarantee_level == "image":
            # self.risk_function = compute_risk_image_level_confidence
            pass

        if optimizer == "binary_search":
            self.optimizer = BinarySearchOptimizer()
        elif optimizer in ["gaussianprocess", "gpr", "kriging"]:
            self.optimizer = GaussianProcessOptimizer()
        else:
            raise ValueError(f"optimizer {optimizer} not accepted")

        self.lambda_minus = None
        self.lambda_plus = None

    def calibrate(
        self,
        predictions: ODPredictions,
        alpha: float = 0.1,
        steps: int = 13,
        bounds: list[float] | None = None,
        verbose: bool = True,
    ) -> tuple[float, float]:
        """ """
        if bounds is None:
            bounds = [0, 1]
        if self.lambda_plus is not None:
            logger.info("Replacing previously computed λ")

        logger.debug("Optimizing for lambda_plus")
        self.optimizer2_plus = FirstStepMonotonizingOptimizer()
        lambda_plus = self.optimizer2_plus.optimize(
            predictions,
            self.loss,
            self.other_losses[0],
            self.other_losses[1],
            self.matching_function,
            alpha,
            self.device,
            B=1,
            verbose=False,
        )
        logger.debug("Optimizing for lambda_minus")
        self.optimizer2_minus = FirstStepMonotonizingOptimizer()
        lambda_minus = self.optimizer2_minus.optimize(
            predictions,
            self.loss,
            self.other_losses[0],
            self.other_losses[1],
            self.matching_function,
            alpha,
            self.device,
            B=0,
            verbose=False,
        )
        self.lambda_plus = lambda_plus
        self.lambda_minus = lambda_minus
        return lambda_minus, lambda_plus

    def conformalize(
        self,
        predictions: ODPredictions,
        verbose: bool = True,
    ) -> float:
        """Conformalize the object detection predictions.

        Parameters
        ----------
        - predictions (ODPredictions): The object detection predictions.

        Returns
        -------
        - conf_boxes (List[List[float]]): The conformalized bounding boxes.

        """
        if self.lambda_minus is None or self.lambda_plus is None:
            raise ValueError(
                "Conformalizer must be calibrated before conformalizing.",
            )
        predictions.confidence_threshold = 1 - self.lambda_plus
        predictions.matching = None
        return 1 - self.lambda_plus


class ODClassificationConformalizer(ClassificationConformalizer):
    """ """

    BACKENDS = ("auto", "cp", "crc")
    GUARANTEE_LEVELS = ("image", "object")
    OPTIMIZERS = MappingProxyType(
        {
            "binary_search": BinarySearchOptimizer,
            "gaussian_process": GaussianProcessOptimizer,
        }
    )
    LOSSES = MappingProxyType(
        {
            "binary": ODBinaryClassificationLoss,
        }
    )

    def __init__(
        self,
        matching_function: str,
        loss="binary",
        prediction_set="lac",
        backend="auto",
        guarantee_level="image",
        optimizer="binary_search",
        device="cpu",
        # TODO(leo) remove if nonessential: **kwargs,
    ):
        """ """
        self.matching_function = matching_function
        # TODO(leo): tmp
        preprocess = "softmax"
        super().__init__(
            method=prediction_set,
            preprocess=preprocess,
            device=device,
        )
        if loss not in self.LOSSES:
            raise ValueError(
                f"loss {loss} not accepted, must be one of {self.LOSSES.keys()}",
            )
        if guarantee_level not in self.GUARANTEE_LEVELS:
            raise ValueError(
                f"guarantee_level {guarantee_level} not accepted, must be one of {self.GUARANTEE_LEVELS}",
            )
        self.guarantee_level = guarantee_level
        if self.guarantee_level == "object":
            raise NotImplementedError(
                "Not implemented currently for classification",
            )
        # if self.guarantee_level == "object":
        #     self.risk_function = compute_risk_object_level
        # elif self.guarantee_level == "image":
        #     self.risk_function = compute_risk_image_level

        if backend not in self.BACKENDS:
            raise ValueError(
                f"backend {backend} not accepted, must be one of {self.BACKENDS}",
            )
        if backend == "auto":
            self.backend = "crc"
            logger.info("Defaulting to CRC backend")
        if backend == "cp":
            raise NotImplementedError("CRC backend is not supported yet")

        self.backend = backend
        self._backend_loss = ODBinaryClassificationLoss()
        self.loss = ClassificationLossWrapper(
            self._backend_loss,
            device=self.device,
        )
        self.lambda_classification = None

        if optimizer not in self.OPTIMIZERS:
            raise ValueError(
                f"optimizer {optimizer} not accepted, must be one of {self.OPTIMIZERS}",
            )
        self.optimizer = self.OPTIMIZERS[optimizer]()

    def calibrate(
        self,
        predictions: ODPredictions,
        alpha: float,
<<<<<<< HEAD
        bounds: List[float] = [0, 1],
        steps: int = 30,
=======
        bounds: list[float] | None = None,
        steps: int = 40,
>>>>>>> 7d91a746
        verbose: bool = True,
        overload_confidence_threshold: float | None = None,
    ) -> torch.Tensor:
        if bounds is None:
            bounds = [0, 1]
        if self.lambda_classification is not None:
            logger.info("Replacing previously computed λ")

        logger.warning(
            "Currently considering that there is only one matching prediction to each true box for classification pruposes. To add later how to aggregate if multiple preidctions matched.",
        )

        def build_predictions(
            matched_pred_boxes_i,
            matched_pred_cls_i,
            lbd,
        ):
            conf_boxes = matched_pred_boxes_i
            n_classes = len(predictions.pred_cls[0][0].squeeze())
            if self._score_function is None:
                self._score_function = self.ACCEPTED_METHODS[self.method](
                    n_classes,
                )

            # TODO(leo): filter for confidence here!
            def get_conf_cls():
                conf_cls_i = []
                for _j, pred_cls_i_j in enumerate(matched_pred_cls_i):
                    conf_cls_i_j = self._score_function.get_set(
                        pred_cls=pred_cls_i_j,
                        quantile=lbd,
                    )
                    # conf_cls_i_j = torch.where(
                    #     pred_cls_i_j >= 1 - lbd
                    # )[
                    #     0
                    # ]
                    conf_cls_i.append(conf_cls_i_j)
                return conf_cls_i

            conf_cls = get_conf_cls()
            return conf_boxes, conf_cls

        self.optimizer2 = SecondStepMonotonizingOptimizer()
        lambda_classification = self.optimizer2.optimize(
            predictions,
            build_predictions,
            overload_confidence_threshold=overload_confidence_threshold,
            loss=self.loss,
            matching_function=self.matching_function,
            alpha=alpha,
            device=self.device,
            B=1,
<<<<<<< HEAD
            bounds=[0, 1],
            steps=steps,
=======
            lower_bound=0,
            upper_bound=1,
            steps=25,
>>>>>>> 7d91a746
            epsilon=1e-10,
            verbose=verbose,
        )
        if verbose:
            logger.info(
                f"Calibrated λ for classification: {lambda_classification}",
            )

        self.lambda_classification = lambda_classification
        return lambda_classification

    def conformalize(
        self,
        predictions: ODPredictions,
        verbose: bool = True,
    ) -> list:
        # TODO: add od parameters to function signature
        # NO MATCHING HERE
        def get_conf_cls():
            conf_cls = []
            for _i, pred_cls_i in enumerate(predictions.pred_cls):
                conf_cls_i = []
                for _j, pred_cls_i_j in enumerate(pred_cls_i):
                    conf_cls_i_j = self._score_function.get_set(
                        pred_cls=pred_cls_i_j,
                        quantile=self.lambda_classification,
                    )
                    conf_cls_i.append(conf_cls_i_j)
                # not all same size : conf_cls_i = torch.stack(conf_cls_i)
                conf_cls.append(conf_cls_i)
            return conf_cls

        return get_conf_cls()


class ODConformalizer(Conformalizer):
    """Class representing conformalizers for object detection tasks.

    Attributes:
    ----------
        MULTIPLE_TESTING_CORRECTIONS (List[str]): List of supported multiple testing correction methods.
        BACKENDS (List[str]): List of supported backends.
        GUARANTEE_LEVELS (List[str]): List of supported guarantee levels.

    Args:
    ----
        backend (str): The backend used for the conformalization. Only 'auto' is supported currently.
        guarantee_level (str): The guarantee level for the conformalization. Must be one of ["image", "object"].
        confidence_threshold (Optional[float]): The confidence threshold used for objectness conformalization. Mutually exclusive with 'confidence_method', if set, then confidence_method must be None.
        multiple_testing_correction (Optional[str]): The method used for multiple testing correction. Must be one of ["bonferroni"] or None. None implies no correction is applied, and that a List of Alphas is expected for calibration instead.
        confidence_method (Union[ConfidenceConformalizer, str, None]): The method used for confidence conformalization. Mutually exclusive with 'confidence_threshold', if set, then confidence_threshold must be None. Either pass a ConfidenceConformalizer instance, a string representing the method (loss) name, or None.
        localization_method (Union[LocalizationConformalizer, str, None]): The method used for localization conformalization. Either pass a LocalizationConformalizer instance, a string representing the method (loss) name, or None.
        classification_method (Union[ClassificationConformalizer, str, None]): The method used for classification conformalization. Either pass a ClassificationConformalizer instance, a string representing the method (loss) name, or None.
        **kwargs: Additional keyword arguments.

    Raises:
    ------
        ValueError: If the provided backend is not supported.
        ValueError: If the provided guarantee level is not supported.
        ValueError: If both confidence_threshold and confidence_method are provided.
        ValueError: If neither confidence_threshold nor confidence_method are provided.
        ValueError: If the provided multiple_testing_correction is not supported.

    Methods:
    -------
        calibrate(predictions, global_alpha, alpha_confidence, alpha_localization, alpha_classification, verbose=True)
            Calibrates the conformalizers and returns the calibration results.

    Args:
    ----
                predictions (ODPredictions): The predictions to be calibrated.
                global_alpha (Optional[float]): The global alpha value for calibration. If multiple_testing_correction is None, individual alpha values will be used for each conformalizer.
                alpha_confidence (Optional[float]): The alpha value for the confidence conformalizer.
                alpha_localization (Optional[float]): The alpha value for the localization conformalizer.
                alpha_classification (Optional[float]): The alpha value for the classification conformalizer.
                verbose (bool, optional): Whether to print calibration information. Defaults to True.

    Returns:
    -------
                dict[str, Any]: A dictionary containing the calibration results, including target alpha values and estimated lambda values for each conformalizer.

    Raises:
    ------
                ValueError: If the multiple_testing_correction is not provided or is not valid.
                ValueError: If the global_alpha is not provided when using the Bonferroni multiple_testing_correction.
                ValueError: If explicit alpha values are provided when using the Bonferroni multiple_testing_correction.

    Note:
    ----
                - The multiple_testing_correction attribute of the class must be set before calling this method.
                - The conformalizers must be initialized before calling this method.

    """

    MULTIPLE_TESTING_CORRECTIONS = ("bonferroni",)
    BACKENDS = ("auto",)
    GUARANTEE_LEVELS = ("image", "object")
    MATCHINGS = ("hausdorff", "iou", "giou", "lac", "mix")

    def __init__(
        self,
        backend: str = "auto",
        guarantee_level: str = "image",
        matching_function: str = "hausdorff",
        confidence_threshold: float | None = None,
        multiple_testing_correction: str | None = None,
        confidence_method: ConfidenceConformalizer | str | None = None,
        localization_method: LocalizationConformalizer | str | None = None,
        localization_prediction_set: str = "additive",  # Fix where we type check
        classification_method: ClassificationConformalizer | str | None = None,
        classification_prediction_set: str = "lac",  # Fix where we type check
        optimizer="binary_search",
        device="cpu",
        # TODO(leo) remove if nonessential: **kwargs,
    ):
        """Initialize the ODClassificationConformalizer object.

        Parameters
        ----------
        - backend (str): The backend used for the conformalization. Only 'auto' is supported currently.
        - guarantee_level (str): The guarantee level for the conformalization. Must be one of ["image", "object"].
        - confidence_threshold (Optional[float]): The confidence threshold used for objectness conformalization.  Mutually exclusive with 'confidence_method', if set, then confidence_method must be None.
        - multiple_testing_correction (str): The method used for multiple testing correction. Must be one of ["bonferroni"] or None. None implies no correction is applied, and that a List of Alphas is expected for calibration instead.
        - confidence_method (Union[ConfidenceConformalizer, str, None]): The method used for confidence conformalization. Mutually exclusive with 'confidence_threshold', if set, then confidence_threshold must be None. Either pass a ConfidenceConformalizer instance, a string representing the method (loss) name, or None.
        - localization_method (Union[LocalizationConformalizer, str, None]): The method used for localization conformalization. Either pass a LocalizationConformalizer instance, a string representing the method (loss) name, or None.
        - classification_method (Union[ClassificationConformalizer, str, None]): The method used for classification conformalization. Either pass a ClassificationConformalizer instance, a string representing the method (loss) name, or None.
        - kwargs: Additional keyword arguments.

        """
        self.device = device

        if backend not in self.BACKENDS:
            raise ValueError(
                f"backend {backend} not accepted, must be one of {self.BACKENDS}",
            )
        self.backend = backend

        if guarantee_level not in self.GUARANTEE_LEVELS:
            raise ValueError(
                f"guarantee_level {guarantee_level} not accepted, must be one of {self.GUARANTEE_LEVELS}",
            )
        self.guarantee_level = guarantee_level

        if matching_function not in self.MATCHINGS:
            raise ValueError(
                f"matching function {matching_function} not accepted, must be one of {self.MATCHINGS}",
            )
        self.matching_function = matching_function

        if multiple_testing_correction is None:
            logger.warning(
                "No multiple_testing_correction provided, assuming no correction is needed. The explicit list of alphas is expected for calibration.",
            )
            self.multiple_testing_correction = multiple_testing_correction
        elif multiple_testing_correction not in self.MULTIPLE_TESTING_CORRECTIONS:
            raise ValueError(
                f"multiple_testing_correction {multiple_testing_correction} not accepted, must be one of {self.MULTIPLE_TESTING_CORRECTIONS}",
            )
        else:
            logger.warning(
                "Multiple testing correction is set to Bonferroni, expecting a global alpha for calibration.",
            )
            self.multiple_testing_correction = multiple_testing_correction

        if confidence_threshold is None and confidence_method is None:
            raise ValueError(
                "Either confidence_threshold or confidence_method must be set",
            )
        if confidence_threshold is not None and confidence_method is not None:
            raise ValueError(
                "confidence_threshold and confidence_method are mutually exclusive",
            )

        # Localization

        if isinstance(localization_method, str):
            self.localization_method = localization_method
            self.localization_prediction_set = localization_prediction_set
            self.localization_conformalizer = LocalizationConformalizer(
                matching_function=matching_function,
                loss=localization_method,
                guarantee_level=guarantee_level,
                prediction_set=localization_prediction_set,
                device=device,
                optimizer=optimizer,
                # TODO(leo) remove if nonessential: **kwargs,
            )
        elif isinstance(localization_method, LocalizationConformalizer):
            self.localization_conformalizer = localization_method
            self.localization_method = localization_method.loss_name
            self.localization_prediction_set = localization_method.prediction_set
        else:
            self.localization_conformalizer = None
            self.localization_method = None

        # Classification

        if isinstance(classification_method, str):
            self.classification_method = classification_method
            self.classification_prediction_set = classification_prediction_set
            self.classification_conformalizer = ODClassificationConformalizer(
                matching_function=matching_function,
                guarantee_level=guarantee_level,
                loss=classification_method,
                prediction_set=classification_prediction_set,
                device=device,
                optimizer=optimizer,
            )
        elif isinstance(classification_method, ODClassificationConformalizer):
            self.classification_conformalizer = classification_method
            self.classification_method = classification_method.method
            self.classification_prediction_set = classification_method.prediction_set
        else:
            self.classification_conformalizer = None
            self.classification_method = None
            self.classification_prediction_set = None

        # Confidence

        if isinstance(confidence_threshold, float):
            self.confidence_threshold = confidence_threshold
            self.confidence_conformalizer = None
            self.confidence_method = None
        elif isinstance(confidence_method, str):
            self.confidence_threshold = None
            self.confidence_conformalizer = ConfidenceConformalizer(
                loss=confidence_method,
                guarantee_level=guarantee_level,
                matching_function=matching_function,
                device=device,
                other_losses=[
                    conf.loss
                    for conf in [
                        self.localization_conformalizer,
                        self.classification_conformalizer,
                    ]
                    if conf is not None
                ],
                optimizer=optimizer,
                # TODO(leo) remove if nonessential: **kwargs,
            )
            self.confidence_method = confidence_method
        elif isinstance(confidence_method, ConfidenceConformalizer):
            self.confidence_threshold = None
            self.confidence_conformalizer = confidence_method
            self.confidence_method = confidence_method.loss_name
            self.confidence_method.matching_function = matching_function

        self.evaluator = ODEvaluator(
            confidence_loss=self.confidence_conformalizer.loss
            if self.confidence_conformalizer
            else None,
            localization_loss=self.localization_conformalizer.loss
            if self.localization_conformalizer
            else None,
            classification_loss=self.classification_conformalizer.loss
            if self.classification_conformalizer
            else None,
        )

    def calibrate(
        self,
        predictions: ODPredictions,
        global_alpha: float | None = None,
        alpha_confidence: float | None = None,
        alpha_localization: float | None = None,
        alpha_classification: float | None = None,
        verbose: bool = True,
    ) -> ODParameters:
        """Calibrates the conformalizers and returns the calibration results.

        Args:
        ----
            predictions (ODPredictions): The predictions to be calibrated.
            global_alpha (Optional[float]): The global alpha value for calibration. If multiple_testing_correction is None, individual alpha values will be used for each conformalizer.
            alpha_confidence (Optional[float]): The alpha value for the confidence conformalizer.
            alpha_localization (Optional[float]): The alpha value for the localization conformalizer.
            alpha_classification (Optional[float]): The alpha value for the classification conformalizer.
            verbose (bool, optional): Whether to print calibration information. Defaults to True.

        Returns:
        -------
            dict[str, Any]: A dictionary containing the calibration results, including target alpha values and estimated lambda values for each conformalizer.

        Raises:
        ------
            ValueError: If the multiple_testing_correction is not provided or is not valid.
            ValueError: If the global_alpha is not provided when using the Bonferroni multiple_testing_correction.
            ValueError: If explicit alpha values are provided when using the Bonferroni multiple_testing_correction.

        Note:
        ----
            - The multiple_testing_correction attribute of the class must be set before calling this method.
            - The conformalizers must be initialized before calling this method.

        """
        # Checking Multiple Testing Correction
        n_conformalizers = sum(
            x is not None
            for x in [
                self.confidence_conformalizer,
                self.localization_conformalizer,
                self.classification_conformalizer,
            ]
        )

        if self.multiple_testing_correction is None:
            if global_alpha is not None:
                raise ValueError(
                    "No multiple_testing_correction provided, expecting an explicit alpha for each conformalizer. 'global_alpha' should be 'None'.",
                )
            if (
                (alpha_confidence is None != self.confidence_conformalizer is None)
                or (alpha_localization is None != self.localization_conformalizer is None)
                or (alpha_classification is None != self.classification_conformalizer is None)
            ):
                raise ValueError(
                    "No multiple_testing_correction provided, expecting an explicit alpha for each conformalizer. Explicity alphas should be set only if there's a corresponding conformalizer.",
                )
            # sum only the ones that are not none
            global_alpha = sum(
                [
                    x
                    for x in [
                        alpha_confidence,
                        alpha_localization,
                        alpha_classification,
                    ]
                    if x is not None
                ],
            )
        elif self.multiple_testing_correction == "bonferroni":
            if global_alpha is None:
                raise ValueError(
                    "Bonferroni multiple_testing_correction provided, expecting a global alpha for calibration.",
                )
            if (
                alpha_classification is not None
                or alpha_localization is not None
                or alpha_confidence is not None
            ):
                raise ValueError(
                    "Bonferroni multiple_testing_correction provided, expecting a global alpha for calibration. Explicit alphas should be set to None.",
                )
            alpha_confidence = (
                global_alpha / n_conformalizers
                if self.confidence_conformalizer is not None
                else None
            )
            alpha_localization = (
                global_alpha / n_conformalizers
                if self.localization_conformalizer is not None
                else None
            )
            alpha_classification = (
                global_alpha / n_conformalizers
                if self.classification_conformalizer is not None
                else None
            )
        else:
            raise ValueError(
                f"multiple_testing_correction {self.multiple_testing_correction} not accepted, must be one of {self.MULTIPLE_TESTING_CORRECTIONS}. This check should have failed in the __init__ method.",
            )

        # Confidence

        if self.confidence_conformalizer is not None:
            if verbose:
                logger.info("Calibrating Confidence Conformalizer")

            lambda_confidence_minus, lambda_confidence_plus = (
                self.confidence_conformalizer.calibrate(
                    predictions,
                    alpha=alpha_confidence,
                    verbose=verbose,
                )
            )
            # Unique to Confidence due to dependence
            logger.info("Setting Confidence Threshold of Predictions")
            self.confidence_conformalizer.conformalize(
                predictions,
                verbose=verbose,
            )
            self.confidence_threshold = (
                1 - lambda_confidence_plus
            )  # predictions.confidence_threshold

            optimistic_confidence_threshold = 1 - lambda_confidence_minus

            if verbose:
                logger.info(
                    f"Calibrated Confidence λ : {lambda_confidence_plus:.4f}\n\t and associated Confidence Threshold : {predictions.confidence_threshold}",
                )
        else:
            predictions.confidence_threshold = self.confidence_threshold
            predictions.matching = None
            optimistic_confidence_threshold = self.confidence_threshold
            lambda_confidence_minus = None
            lambda_confidence_plus = None

        # Now that we fixed the confidence threshold, we need to do the matching before moving on to the next steps

        if predictions.matching is not None:
            logger.warning("Overwriting previous matching")
        if verbose:
            logger.info("Matching Predictions to True Boxes")

        match_predictions_to_true_boxes(
            predictions,  # ref to predictions object, modified in place within func call
            distance_function=self.matching_function,
            verbose=verbose,
            overload_confidence_threshold=optimistic_confidence_threshold,
        )

        # Localization

        if self.localization_conformalizer is not None:
            if verbose:
                logger.info("Calibrating Localization Conformalizer")

            lambda_localization = self.localization_conformalizer.calibrate(
                predictions,
                alpha=alpha_localization,
                verbose=verbose,
                overload_confidence_threshold=optimistic_confidence_threshold,
            )

            if verbose:
                logger.info(
                    f"Calibrated Localization λ : {lambda_localization}",
                )

        # Classification

        if self.classification_conformalizer is not None:
            if verbose:
                logger.info("Calibrating Classification Conformalizer")

            lambda_classification = self.classification_conformalizer.calibrate(
                predictions,
                alpha=alpha_classification,
                verbose=verbose,
                overload_confidence_threshold=optimistic_confidence_threshold,
            )

            if verbose:
                logger.info(
                    f"Calibrated Classification λ : {lambda_classification}",
                )

        result = ODParameters(
            predictions_id=predictions.unique_id,
            global_alpha=global_alpha,
            alpha_confidence=alpha_confidence,
            alpha_localization=alpha_localization,
            alpha_classification=alpha_classification,
            lambda_confidence_plus=lambda_confidence_plus,
            lambda_confidence_minus=lambda_confidence_minus,
            lambda_localization=lambda_localization,
            lambda_classification=lambda_classification,
            confidence_threshold=predictions.confidence_threshold,
        )

        # Saving the last parameters id to conformalize the predictions
        self._last_parameters_id = result.unique_id

        return result

    def conformalize(
        self,
        predictions: ODPredictions,
        parameters: ODParameters | None = None,
        verbose: bool = True,
    ) -> ODConformalizedPredictions:
        """Conformalize the given predictions.

        Args:
        ----
            predictions (ODPredictions): The predictions to be conformalized.
            parameters (Optional[ODParameters]): The parameters to be used for conformalization. If None, the last parameters will be used.results
            verbose (bool): Whether to print conformalization information.

        Returns:
        -------
            Tuple[torch.Tensor, torch.Tensor]: A tuple containing the conformalized predictions.

        """
        if verbose:
            logger.info("Conformalizing Predictions")
        if parameters is not None:
            if verbose:
                logger.info("Using provided parameters for conformalization")
            if parameters.predictions_id != predictions.unique_id:
                # That's normal, we conformalize on another dataset
                # raise ValueError(
                #     "The parameters have been computed on another set of predictions.",
                # )
                logger.info(
                    "The parameters have been computed on another set of predictions.",
                )
        else:
            if verbose:
                logger.info("Using last parameters for conformalization")

        # TODO: later check this is correct behavior
        if self.confidence_conformalizer is not None:
            if verbose:
                logger.info("Conformalizing Confidence")
            self.confidence_conformalizer.conformalize(
                predictions,
                verbose=verbose,
                # TODO: parameters=parameters,
            )
        elif parameters is not None:
            if verbose:
                logger.info("Using provided confidence threshold")
            predictions.confidence_threshold = parameters.confidence_threshold
            predictions.matching = None
        else:
            if verbose:
                logger.info("Using last confidence threshold")
            predictions.confidence_threshold = self.confidence_threshold
            predictions.matching = None

        if self.localization_conformalizer is not None:
            if verbose:
                logger.info("Conformalizing Localization")
            conf_boxes = self.localization_conformalizer.conformalize(
                predictions,
                verbose=verbose,
                # TODO:parameters=parameters,
            )
        else:
            conf_boxes = None

        if self.classification_conformalizer is not None:
            if verbose:
                logger.info("Conformalizing Classification")
            conf_cls = self.classification_conformalizer.conformalize(
                predictions,
                verbose=verbose,
                # parameters=parameters,
            )
        else:
            conf_cls = None

        if parameters is None:
            # TODO: rethink this
            raise ValueError(
                "Parameters must be provided for conformalization",
            )

        results = ODConformalizedPredictions(
            predictions=predictions,
            parameters=parameters,
            conf_boxes=conf_boxes,
            conf_cls=conf_cls,
        )

        return results

    def evaluate(
        self,
        predictions: ODPredictions,
        parameters: ODParameters,
        conformalized_predictions: ODConformalizedPredictions,
        include_confidence_in_global: bool,
        verbose: bool = True,
    ) -> ODResults:
        print(f"Confidence threshold is {predictions.confidence_threshold}")
        print(f"Matching is : {predictions.matching is None}")
        if predictions.matching is None:
            match_predictions_to_true_boxes(
                predictions,
                distance_function=self.matching_function,
                verbose=False,
                # TODO: overload_confidence_threshold=parameters.confidence_threshold,
            )
            print("Matching complete")

        odresults = self.evaluator.evaluate(
            predictions,
            parameters,
            conformalized_predictions,
        )

        coverage_obj = odresults.confidence_coverages
        set_size_obj = odresults.confidence_set_sizes
        coverage_loc = odresults.localization_coverages
        set_size_loc = odresults.localization_set_sizes
        coverage_cls = odresults.classification_coverages
        set_size_cls = odresults.classification_set_sizes
        global_coverage = odresults.global_coverage

        # TODO: Use parameters to compare distance to ideal coverage and other things

        if verbose:
            # log results
            logger.info("Evaluation Results:")
            if self.confidence_conformalizer is not None:
                logger.info("\t Confidence:")
                logger.info(f"\t\t Risk: {torch.mean(coverage_obj):.2f}")
                logger.info(
                    f"\t\t Mean Set Size: {torch.mean(set_size_obj):.2f}",
                )
            if self.localization_conformalizer is not None:
                logger.info("\t Localization:")
                logger.info(f"\t\t Risk: {torch.mean(coverage_loc):.2f}")
                logger.info(
                    f"\t\t Mean Set Size: {torch.mean(set_size_loc):.2f}",
                )
            if self.classification_conformalizer is not None:
                logger.info("\t Classification:")
                logger.info(f"\t\t Risk: {torch.mean(coverage_cls):.2f}")
                logger.info(
                    f"\t\t Mean Set Size: {torch.mean(set_size_cls):.2f}",
                )
            if global_coverage is not None:
                logger.info("\t Global:")
                # logger.info(
                #    f"\t\t Risk: {torch.mean(global_coverage):.2f}",
                # )
                logger.info(f"\t\t Risk: {torch.mean(global_coverage)}")

        results = odresults
        # to rename coverage to risks
        return results


####################################################################################################


class AsymptoticLocalizationObjectnessConformalizer(Conformalizer):
    """A class that performs risk conformalization for object detection predictions with asymptotic localization and objectness.

    Args:
    ----
        prediction_set (str): The type of prediction set to use. Must be one of "additive", "multiplicative", or "adaptative".
        localization_loss (str): The type of localization loss to use. Must be one of "pixelwise" or "boxwise".
        optimizer (str): The type of optimizer to use. Must be one of "gaussianprocess", "gpr", "kriging", "mc", or "montecarlo".

    Attributes:
    ----------
        ACCEPTED_LOSSES (dict): A dictionary mapping accepted localization losses to their corresponding classes.
        loss_name (str): The name of the localization loss.
        loss (Loss): An instance of the localization loss class.
        prediction_set (str): The type of prediction set.
        lbd (tuple): The calibrated lambda values.

    Methods:
    -------
        _get_risk_function: Returns the risk function for optimization.
        _correct_risk: Corrects the risk using the number of predictions and the upper bound of the loss.
        calibrate: Calibrates the conformalizer using the given predictions.
        conformalize: Conformalizes the predictions using the calibrated lambda values.
        evaluate: Evaluates the conformalized predictions.

    """

    ACCEPTED_LOSSES = MappingProxyType(
        {
            "pixelwise": PixelWiseRecallLoss,
            "boxwise": BoxWiseRecallLoss,
        }
    )

    def __init__(
        self,
        prediction_set: str = "additive",
        localization_loss: str = "boxwise",
        optimizer: str = "gpr",
    ):
        super().__init__()
        if localization_loss not in self.ACCEPTED_LOSSES:
            raise ValueError(
                f"loss {localization_loss} not accepted, must be one of {self.ACCEPTED_LOSSES.keys()}",
            )
        self.loss_name = localization_loss
        self.loss = self.ACCEPTED_LOSSES[localization_loss](device=self.device)

        if prediction_set not in ["additive", "multiplicative", "adaptative"]:
            raise ValueError(f"prediction_set {prediction_set} not accepted")
        self.prediction_set = prediction_set
        self.lbd = None
        if optimizer in ["gaussianprocess", "gpr", "kriging"]:
            self.optimizer = GaussianProcessOptimizer()
        elif optimizer in ["mc", "montecarlo"]:
            self.optimizer = MonteCarloOptimizer()
        else:
            raise ValueError(
                f"optimizer {optimizer} not accepted in multidim, currently only gpr and mc",
            )

    def _get_risk_function(self, predictions, alpha, **kwargs):
        """Returns the risk function for optimization.

        Args:
        ----
            predictions (ODPredictions): The object detection predictions.
            alpha (float): The significance level.

        Returns:
        -------
            function: The risk function.

        """

        def risk_function(*lbd):
            lbd_loc, lbd_obj = lbd
            pred_boxes_filtered = [
                (x[y >= 1 - lbd_obj] if len(x[y >= 1 - lbd_obj]) > 0 else x[None, y.argmax()])
                for x, y in zip(
                    predictions.pred_boxes,
                    predictions.confidence,
                )
            ]
            conf_boxes = apply_margins(
                pred_boxes_filtered,
                [lbd_loc, lbd_loc, lbd_loc, lbd_loc],
                mode=self.prediction_set,
            )
            risk = compute_risk_object_level(
                conf_boxes,
                predictions.true_boxes,
                loss=self.loss,
            )
            n = len(predictions)
            corrected_risk = self._correct_risk(
                risk=risk,
                n=n,
                B=self.loss.upper_bound,
            )
            return corrected_risk

        return risk_function

    def _correct_risk(self, risk, n, B):
        """Corrects the risk using the number of predictions and the upper bound of the loss.

        Args:
        ----
            risk (torch.Tensor): The risk values.
            n (int): The number of predictions.
            B (float): The upper bound of the loss.

        Returns:
        -------
            torch.Tensor: The corrected risk values.

        """
        return (n / (n + 1)) * torch.mean(risk) + B / (n + 1)

    def calibrate(
        self,
        predictions: ODPredictions,
        alpha: float = 0.1,
        steps: int = 13,
        bounds: list | None = None,
        verbose: bool = True,
    ):
        """Calibrates the conformalizer using the given predictions.

        Args:
        ----
            predictions (ODPredictions): The object detection predictions.
            alpha (float): The significance level.
            steps (int): The number of optimization steps.
            bounds (list): The bounds for the optimization variables.
            verbose (bool): Whether to print verbose output.

        Returns:
        -------
            tuple: The calibrated lambda values.

        Raises:
        ------
            ValueError: If the conformalizer has already been calibrated.

        """
        if bounds is None:
            bounds = [(0, 500), (0.0, 1.0)]
        if self.lbd is not None:
            logger.info("Replacing previously computed lambda")
        risk_function = self._get_risk_function(
            predictions=predictions,
            alpha=alpha,
        )

        lbd = self.optimizer.optimize(
            objective_function=risk_function,
            alpha=alpha,
            bounds=bounds,
            steps=steps,
            verbose=verbose,
        )
        self.lbd = lbd
        return lbd

    def conformalize(self, predictions: ODPredictions, verbose: bool = True):
        """Conformalizes the predictions using the calibrated lambda values.

        Args:
        ----
            predictions (ODPredictions): The object detection predictions.

        Returns:
        -------
            list: The conformalized bounding boxes.

        Raises:
        ------
            ValueError: If the conformalizer has not been calibrated.

        """
        if self.lbd is None:
            raise ValueError(
                "Conformalizer must be calibrated before conformalizing.",
            )
        conf_boxes = apply_margins(
            predictions.pred_boxes,
            [self.lbd[0]] * 4,
            mode=self.prediction_set,
        )
        predictions.confidence_threshold = 1 - self.lbd[1]
        predictions.matching = None
        predictions.conf_boxes = conf_boxes
        return conf_boxes

    def evaluate(
        self,
        predictions: ODPredictions,
        conf_boxes: list,
        verbose: bool = True,
    ):
        """Evaluates the conformalized predictions.

        Args:
        ----
            predictions (ODPredictions): The object detection predictions.
            conf_boxes (list): The conformalized bounding boxes.
            verbose (bool): Whether to print verbose output.

        Returns:
        -------
            tuple: The evaluation results.

        Raises:
        ------
            ValueError: If the conformalizer has not been calibrated or the predictions have not been conformalized.

        """
        if self.lbd is None:
            raise ValueError(
                "Conformalizer must be calibrated before evaluating.",
            )
        if predictions.conf_boxes is None:
            raise ValueError(
                "Predictions must be conformalized before evaluating.",
            )
        coverage_obj = []
        set_size_obj = []
        for true_boxes, confidence in zip(
            predictions.true_boxes,
            predictions.confidence,
        ):
            cov = (
                1
                if len(true_boxes) <= (confidence >= predictions.confidence_threshold).sum()
                else 0
            )
            set_size = (confidence >= predictions.confidence_threshold).sum()
            set_size_obj.append(set_size)
            coverage_obj.append(cov)
        if verbose:
            logger.info(
                f"Confidence Treshold {predictions.confidence_threshold}, Coverage = {torch.mean(coverage_obj)}, Median set size = {torch.mean(set_size_obj)}",
            )

        def compute_set_size(boxes):
            set_sizes = []
            for image_boxes in boxes:
                for box in image_boxes:
                    set_size = (box[2] - box[0]) * (box[3] - box[1])
                    set_size = set_size.item()
                    set_size = torch.sqrt(set_size)
                    set_sizes.append(set_size)
            set_sizes = torch.stack(set_sizes)
            return set_sizes

        conf_boxes = conf_boxes
        true_boxes = predictions.true_boxes
        conf_boxes = [
            (
                x[y >= predictions.confidence_threshold]
                if len(x[y >= predictions.confidence_threshold]) > 0
                else x[None, y.argmax()]
            )
            for x, y in zip(conf_boxes, predictions.confidences)
        ]
        set_size_loc = compute_set_size(conf_boxes)
        risk = compute_risk_object_level(
            conf_boxes,
            true_boxes,
            loss=self.loss,
        )
        safety = 1 - risk
        if verbose:
            logger.info(f"Safety = {safety}")
            logger.info(f"Average set size = {torch.mean(set_size_loc)}")
        global_coverage = compute_global_coverage(
            predictions=predictions,
            also_conf=True,
            also_cls=False,
            loss=self.loss,
        )
        return (
            coverage_obj,
            safety,
            set_size_obj,
            set_size_loc,
            global_coverage,
        )<|MERGE_RESOLUTION|>--- conflicted
+++ resolved
@@ -215,16 +215,9 @@
         self,
         predictions: ODPredictions,
         alpha: float,
-<<<<<<< HEAD
         steps: int = 15,
-        bounds: List[float] = [
-            0,
-            1000,
-        ],  # TODO: currently ignored by new optimizer
-=======
-        steps: int = 13,
+        bounds: list[float] | None = None,  # TODO: currently ignored by new optimizer
         overload_confidence_threshold: float | None = None,
->>>>>>> 7d91a746
         verbose: bool = True,
     ) -> float:
         """Calibrate the conformalizer.
@@ -242,6 +235,8 @@
         - lbd (float): The calibrated lambda value.
 
         """
+        if bounds is None:
+            bounds = [0, 1000]
         if self.lambda_localization is not None:
             logger.info("Replacing previously computed λ")
 
@@ -273,14 +268,8 @@
             alpha=alpha,
             device=self.device,
             B=1,
-<<<<<<< HEAD
-            bounds=[0, 2000]
-            if self.prediction_set == "additive"
-            else [0, 100],
-=======
             lower_bound=0,
             upper_bound=1000 if self.prediction_set == "additive" else 100,
->>>>>>> 7d91a746
             steps=steps,
             epsilon=1e-9,
             verbose=verbose,
@@ -558,13 +547,8 @@
         self,
         predictions: ODPredictions,
         alpha: float,
-<<<<<<< HEAD
-        bounds: List[float] = [0, 1],
-        steps: int = 30,
-=======
         bounds: list[float] | None = None,
-        steps: int = 40,
->>>>>>> 7d91a746
+        steps: int = 25,
         verbose: bool = True,
         overload_confidence_threshold: float | None = None,
     ) -> torch.Tensor:
@@ -618,14 +602,8 @@
             alpha=alpha,
             device=self.device,
             B=1,
-<<<<<<< HEAD
             bounds=[0, 1],
             steps=steps,
-=======
-            lower_bound=0,
-            upper_bound=1,
-            steps=25,
->>>>>>> 7d91a746
             epsilon=1e-10,
             verbose=verbose,
         )
