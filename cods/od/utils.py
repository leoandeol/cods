<<<<<<< HEAD
from typing import Dict, List, Tuple, Union

import numpy as np
import torch
from tqdm import tqdm

from cods.classif.cp import ClassificationConformalizer
from cods.classif.data import ClassificationPredictions
from cods.classif.tr import ClassificationToleranceRegion
from cods.od.data import ODPredictions


def get_classif_preds_from_od_preds(preds: ODPredictions) -> ClassificationPredictions:
    """
    Convert object detection predictions to classification predictions.

    Args:
        preds (ODPredictions): Object detection predictions.

    Returns:
        ClassificationPredictions: Classification predictions.
    """
    dataset_name = preds.dataset_name
    split_name = preds.split_name
    image_paths = preds.image_paths
    idx_to_cls = None

    matching = matching_by_iou(preds)

    true_cls = []
    pred_cls = []
    for i, true_cls_img in enumerate(preds.true_cls):
        pred_cls_img = []
        for j, true_cls_box in enumerate(true_cls_img):
            pred_cls_box = preds.pred_cls[i][matching[i][j]]
            pred_cls_img.append(pred_cls_box)
        if len(pred_cls_img) == 0:
            pred_cls_img = torch.zeros((0)).cuda()
        else:
            pred_cls_img = torch.stack(pred_cls_img)
        true_cls.append(true_cls_img)
        pred_cls.append(pred_cls_img)

    pred_cls = torch.cat(pred_cls)
    true_cls = torch.cat(true_cls).cuda()

    obj = ClassificationPredictions(
        dataset_name=dataset_name,
        split_name=split_name,
        image_paths=image_paths,
        idx_to_cls=idx_to_cls,
        true_cls=true_cls,
        pred_cls=pred_cls,
    )
    preds.preds_cls = obj
    return obj


def flatten_conf_cls(conf_cls: List[List[torch.Tensor]]) -> List[torch.Tensor]:
    """
    Flatten nested arrays into a single list.

    Args:
        conf_cls (List[List[torch.Tensor]]): Nested arrays.

    Returns:
        List[torch.Tensor]: Flattened list.
    """
    new_conf_cls = []
    for i in range(len(conf_cls)):
        for j in range(len(conf_cls[i])):
            new_conf_cls.append(conf_cls[i][j])
    return new_conf_cls

=======
from logging import getLogger
from typing import List
>>>>>>> 57d1e41f

logger = getLogger("cods")


<<<<<<< HEAD
    Returns:
        List[List[torch.Tensor]]: Confidence scores for each object detection prediction.
    """
    if od_preds.matching is None:
        matching = matching_by_iou(od_preds)
    else:
        matching = od_preds.matching
    conf_cls = []
    for i, true_cls_img in enumerate(od_preds.true_cls):
        pre_pred_cls_img = od_preds.pred_cls[i]
        pred_cls_img = []
        for j, true_cls_box in enumerate(true_cls_img):
            pred_cls_box = pre_pred_cls_img[matching[i][j]]
            pred_cls_img.append(pred_cls_box)
        if len(pred_cls_img) != len(true_cls_img):
            raise ValueError(
                "Warning: len(pred_cls_img) != len(true_cls_img), "
                + str(len(pred_cls_img))
                + " != "
                + str(len(true_cls_img))
            )
        if len(true_cls_img) == 0:
            conf_cls.append([])
            continue
        pred_cls_img = torch.stack(pred_cls_img)
        conf_cls_img = conformalizer.conformalize(
            ClassificationPredictions(
                dataset_name=od_preds.dataset_name,
                split_name=od_preds.split_name,
                image_paths=od_preds.image_paths,
                idx_to_cls=None,
                true_cls=true_cls_img,
                pred_cls=pred_cls_img,
            )
        )
        conf_cls.append(conf_cls_img)
    return conf_cls


def evaluate_cls_conformalizer(
    od_preds: ODPredictions,
    conf_cls: List[List[torch.Tensor]],
    conformalizer: Union[ClassificationConformalizer, ClassificationToleranceRegion],
    verbose: bool = False,
) -> Tuple[torch.Tensor, torch.Tensor]:
    """
    Evaluate the performance of a classification conformalizer.

    Args:
        od_preds (ODPredictions): Object detection predictions.
        conf_cls (List[List[torch.Tensor]]): Confidence scores for each object detection prediction.
        conformalizer (Union[ClassificationConformalizer, ClassificationToleranceRegion]): Conformalizer object.
        verbose (bool, optional): Whether to print verbose output. Defaults to False.

    Returns:
        torch.Tensor: Coverage and set size for each object detection prediction.
    """
    covs = []
    set_sizes = []
    for i, true_cls_img in enumerate(od_preds.true_cls):
        pre_pred_cls_img = od_preds.pred_cls[i]
        pred_cls_img = []
        for j, true_cls_box in enumerate(true_cls_img):
            if od_preds.matching is None:
                raise ValueError(
                    "Warning: od_preds.matching is None [Should not happen]"
                )
            pred_cls_box = pre_pred_cls_img[od_preds.matching[i][j]]
            pred_cls_img.append(pred_cls_box)
            if len(conf_cls[i][j]) == 0:
                raise ValueError(
                    f"Warning: len(conf_cls[i][j]) == 0, conf_cls[i][j] = {conf_cls[i][j]}"
                )
        if len(pred_cls_img) != len(true_cls_img):
            raise ValueError(
                "Warning: len(pred_cls_img) != len(true_cls_img), "
                + str(len(pred_cls_img))
                + " != "
                + str(len(true_cls_img))
            )
        if len(true_cls_img) == 0:
            continue
        pred_cls_img = torch.stack(pred_cls_img)
        coverage_cls, set_size_cls = conformalizer.evaluate(
            ClassificationPredictions(
                dataset_name=od_preds.dataset_name,
                split_name=od_preds.split_name,
                image_paths=od_preds.image_paths,
                idx_to_cls=None,
                true_cls=true_cls_img,
                pred_cls=pred_cls_img,
            ),
            conf_cls[i],
            verbose=verbose,
        )
        covs.append(coverage_cls)
        set_sizes.append(set_size_cls)
    covs = torch.cat(covs)
    set_sizes = torch.cat(set_sizes)
    return covs, set_sizes


def mesh_func(x1: int, y1: int, x2: int, y2: int, pbs: torch.Tensor) -> torch.Tensor:
    """
    Compute mesh function.
=======
import numpy as np
import torch
from scipy.optimize import linear_sum_assignment
from tqdm import tqdm


def mesh_func(
    x1: int,
    y1: int,
    x2: int,
    y2: int,
    pbs: torch.Tensor,
) -> torch.Tensor:
    """Compute mesh function.
>>>>>>> 57d1e41f

    Args:
    ----
        x1 (int): x-coordinate of the top-left corner of the bounding box.
        y1 (int): y-coordinate of the top-left corner of the bounding box.
        x2 (int): x-coordinate of the bottom-right corner of the bounding box.
        y2 (int): y-coordinate of the bottom-right corner of the bounding box.
        pbs (torch.Tensor): List of predicted bounding boxes.

    Returns:
    -------
        torch.Tensor: Mesh function.

    """
    device = pbs.device
    xx, yy = torch.meshgrid(
        torch.linspace(x1, x2, x2 - x1 + 1).to(device),
        torch.linspace(y1, y2, y2 - y1 + 1).to(device),
        indexing="xy",
    )
    outxx = (xx.reshape((1, -1)) >= pbs[:, 0, None]) & (
        xx.reshape((1, -1)) <= (pbs[:, 2, None])
    )
    outyy = (yy.reshape((1, -1)) >= pbs[:, 1, None]) & (
        yy.reshape((1, -1)) <= (pbs[:, 3, None])
    )

    Z = torch.any(outxx & outyy, dim=0).reshape((x2 - x1 + 1, y2 - y1 + 1))
    return Z


<<<<<<< HEAD
def get_covered_areas_of_gt_union(
    pred_boxes: torch.Tensor, true_boxes: torch.Tensor
) -> torch.Tensor:
    """
    Compute the covered areas of ground truth bounding boxes using union for a given image.

    Args:
        pred_boxes (torch.Tensor): List of predicted bounding boxes.
        true_boxes (torch.Tensor): List of ground truth bounding boxes.

    Returns:
        torch.Tensor: Covered areas of ground truth bounding boxes.
    """
=======
def get_covered_areas_of_gt_union(pred_boxes, true_boxes):
    """ """
    device = pred_boxes[0].device
>>>>>>> 57d1e41f
    areas = []
    for tb, pbs in zip(true_boxes, pred_boxes):
        if len(pbs) == 0:
            areas.append(torch.tensor(0).float().to(device))
            continue
        if len(pbs.shape) == 1:
            pbs = pbs.unsqueeze(0)
        x1, y1, x2, y2 = tb
        x1, y1, x2, y2 = int(x1), int(y1), int(x2), int(y2)
        Z = mesh_func(x1, y1, x2, y2, pbs)

        area = Z.sum() / ((x2 - x1 + 1) * (y2 - y1 + 1))
        areas.append(area)
    areas = torch.stack(areas)
    return areas


<<<<<<< HEAD
def get_covered_areas_of_gt_max(
    pred_boxes: torch.Tensor, true_boxes: torch.Tensor
) -> torch.Tensor:
    """
    Compute the covered areas of ground truth bounding boxes using maximum for a given image.

    Args:
        pred_boxes (torch.Tensor): List of predicted bounding boxes.
        true_boxes (torch.Tensor): List of ground truth bounding boxes.
=======
def fast_covered_areas_of_gt(pred_boxes, true_boxes):
    # device = pred_boxes[0].device
    # areas = []
    # for tb, pb in zip(true_boxes, pred_boxes):
    #     if len(pb) == 0:
    #         areas.append(torch.tensor(0).float().to(device))
    #         continue
    #     if len(pb.shape) > 1:
    #         pb = pb[0]
    #     if tb.shape[0] != 4 or pb.shape[0] != 4:
    #         assert False
    #     area = contained(tb, pb)
    #     areas.append(area)
    # areas = torch.stack(areas)
    areas = contained(true_boxes, pred_boxes)
    return areas


def contained(tb: torch.Tensor, pb: torch.Tensor) -> torch.Tensor:
    """Compute the intersection over union (IoU) between two bounding boxes.

    Args:
    ----
        tb (torch.Tensor): Ground truth bounding boxes (N, 4).
        pb (torch.Tensor): Predicted bounding boxes (N, 4).
>>>>>>> 57d1e41f

    Returns:
    -------
        torch.Tensor: IoU values (N,).

    """
    # TODO: only considering the case where all matchings exist, or none exist
    if pb.nelement() == 0:
        return torch.zeros(tb.size(0), device=tb.device)

<<<<<<< HEAD
        p_areas = []
        for pb in pred_boxes:
            Z = mesh_func(x1, y1, x2, y2, pb[None, ...])

            p_area = Z.sum() / ((x2 - x1 + 1) * (y2 - y1 + 1))
            p_areas.append(p_area)
        p_areas = torch.stack(p_areas)
        area = torch.max(p_areas)
        areas.append(area)
    areas = torch.stack(areas)
    return areas
=======
    xA = torch.maximum(tb[:, 0], pb[:, 0])
    yA = torch.maximum(tb[:, 1], pb[:, 1])
    xB = torch.minimum(tb[:, 2], pb[:, 2])
    yB = torch.minimum(tb[:, 3], pb[:, 3])

    interArea = (xB - xA + 1).clamp(min=0) * (yB - yA + 1).clamp(min=0)
    tbArea = (tb[:, 2] - tb[:, 0] + 1) * (tb[:, 3] - tb[:, 1] + 1)
>>>>>>> 57d1e41f

    ratio = interArea / tbArea
    return ratio  # .clamp(min=0) # TODO tmp fix to avoid


def contained_old(tb, pb):
    """Compute the intersection over union (IoU) between two bounding boxes.

    Args:
    ----
        tb (List[int]): Ground truth bounding box.
        pb (List[int]): Predicted bounding box.

    Returns:
    -------
        float: Intersection over union (IoU) value.

    """
    xA = max(tb[0], pb[0])
    yA = max(tb[1], pb[1])
    xB = min(tb[2], pb[2])
    yB = min(tb[3], pb[3])

    interArea = max(0, xB - xA + 1) * max(0, yB - yA + 1)
    tbArea = (tb[2] - tb[0] + 1) * (tb[3] - tb[1] + 1)

    iou = interArea / tbArea
    return iou


def f_iou(boxA, boxB):
    """Compute the intersection over union (IoU) between two bounding boxes.

    Args:
    ----
        boxA (List[int]): First bounding box.
        boxB (List[int]): Second bounding box.

    Returns:
    -------
        float: Intersection over union (IoU) value.

    """
    xA = max(boxA[0], boxB[0])
    yA = max(boxA[1], boxB[1])
    xB = max(boxA[2], boxB[2])
    yB = max(boxA[3], boxB[3])

    interArea = max(0, xB - xA + 1) * max(0, yB - yA + 1)
    boxAArea = (boxA[2] - boxA[0] + 1) * (boxA[3] - boxA[1] + 1)
    boxBArea = (boxB[2] - boxB[0] + 1) * (boxB[3] - boxB[1] + 1)

    # To ensure numerical stability
    iou = interArea / (boxAArea + boxBArea - interArea + 1e-12)
    return iou


def generalized_iou(boxA, boxB):
    """Compute the Generalized Intersection over Union (GIoU) between two bounding boxes.

    Args:
    ----
        boxA (List[int]): First bounding box.
        boxB (List[int]): Second bounding box.

    Returns:
    -------
        float: Generalized Intersection over Union (GIoU) value.

    """
    # Calculate the intersection
    xA = max(boxA[0], boxB[0])
    yA = max(boxA[1], boxB[1])
    xB = min(boxA[2], boxB[2])
    yB = min(boxA[3], boxB[3])

    interArea = max(0, xB - xA + 1) * max(0, yB - yA + 1)
    boxAArea = (boxA[2] - boxA[0] + 1) * (boxA[3] - boxA[1] + 1)
    boxBArea = (boxB[2] - boxB[0] + 1) * (boxB[3] - boxB[1] + 1)

    # Calculate the union
    unionArea = boxAArea + boxBArea - interArea

    # Calculate IoU
    iou = interArea / (unionArea + 1e-12)

    # Calculate the convex hull
    xC1 = min(boxA[0], boxB[0])
    yC1 = min(boxA[1], boxB[1])
    xC2 = max(boxA[2], boxB[2])
    yC2 = max(boxA[3], boxB[3])

    convexHullArea = (xC2 - xC1 + 1) * (yC2 - yC1 + 1)

    # Calculate GIoU
    giou = iou - (convexHullArea - unionArea) / (convexHullArea + 1e-12)

    return giou


def vectorized_generalized_iou(
    boxesA: np.ndarray,
    boxesB: np.ndarray,
) -> np.ndarray:
    """Compute the Generalized Intersection over Union (GIoU) between two sets of
    bounding boxes.

    Calculates the GIoU for every pair of boxes between boxesA and boxesB.

    Args:
    ----
        boxesA (np.ndarray): A NumPy array of shape (N, 4) representing N bounding boxes.
                             Each row is [x1, y1, x2, y2].
        boxesB (np.ndarray): A NumPy array of shape (M, 4) representing M bounding boxes.
                             Each row is [x1, y1, x2, y2].

    Returns:
    -------
        np.ndarray: A NumPy array of shape (N, M) containing the GIoU values for
                    each pair of boxes (boxesA[i], boxesB[j]).

    Raises:
    ------
        ValueError: If input arrays do not have shape (N, 4) or (M, 4).

    """
    if boxesA.ndim != 2 or boxesA.shape[1] != 4:
        raise ValueError(
            f"boxesA must have shape (N, 4), but got {boxesA.shape}",
        )
    if boxesB.ndim != 2 or boxesB.shape[1] != 4:
        raise ValueError(
            f"boxesB must have shape (M, 4), but got {boxesB.shape}",
        )

    zero_tensor = torch.tensor(0).to(boxesA.device)

    # Ensure inputs are float arrays for calculations
    boxesA = boxesA.float()
    boxesB = boxesB.float()

    # Add a dimension to boxesA and boxesB for broadcasting
    # boxesA becomes (N, 1, 4), boxesB becomes (1, M, 4)
    boxesA_reshaped = boxesA[:, None, :]
    boxesB_reshaped = boxesB[None, :, :]

    # --- Calculate Intersection ---
    # Top-left corner of intersection (xA, yA)
    # Shape: (N, M)
    xA = torch.maximum(boxesA_reshaped[:, :, 0], boxesB_reshaped[:, :, 0])
    yA = torch.maximum(boxesA_reshaped[:, :, 1], boxesB_reshaped[:, :, 1])

    # Bottom-right corner of intersection (xB, yB)
    # Shape: (N, M)
    xB = torch.minimum(boxesA_reshaped[:, :, 2], boxesB_reshaped[:, :, 2])
    yB = torch.minimum(boxesA_reshaped[:, :, 3], boxesB_reshaped[:, :, 3])

    # Area of intersection
    # Add 1 because coordinates are inclusive (as in the original code)
    # Use np.maximum(0, ...) to handle cases with no overlap
    # Shape: (N, M)
    interWidth = torch.maximum(zero_tensor, xB - xA + 1)
    interHeight = torch.maximum(zero_tensor, yB - yA + 1)
    interArea = interWidth * interHeight

    # --- Calculate Individual Box Areas ---
    # Add 1 because coordinates are inclusive
    # Shape: (N, 1) and (1, M) - will broadcast correctly later
    boxAArea = (boxesA_reshaped[:, :, 2] - boxesA_reshaped[:, :, 0] + 1) * (
        boxesA_reshaped[:, :, 3] - boxesA_reshaped[:, :, 1] + 1
    )
    boxBArea = (boxesB_reshaped[:, :, 2] - boxesB_reshaped[:, :, 0] + 1) * (
        boxesB_reshaped[:, :, 3] - boxesB_reshaped[:, :, 1] + 1
    )

    # --- Calculate Union ---
    # Shape: (N, M)
    unionArea = boxAArea + boxBArea - interArea

    # Add a small epsilon to avoid division by zero
    epsilon = 1e-12

    # --- Calculate IoU ---
    # Shape: (N, M)
    iou = interArea / (unionArea + epsilon)

    # --- Calculate Convex Hull (Enclosing Box) ---
    # Top-left corner of convex hull (xC1, yC1)
    # Shape: (N, M)
    xC1 = torch.minimum(boxesA_reshaped[:, :, 0], boxesB_reshaped[:, :, 0])
    yC1 = torch.minimum(boxesA_reshaped[:, :, 1], boxesB_reshaped[:, :, 1])

    # Bottom-right corner of convex hull (xC2, yC2)
    # Shape: (N, M)
    xC2 = torch.maximum(boxesA_reshaped[:, :, 2], boxesB_reshaped[:, :, 2])
    yC2 = torch.maximum(boxesA_reshaped[:, :, 3], boxesB_reshaped[:, :, 3])

    # Area of convex hull
    # Add 1 because coordinates are inclusive
    # Shape: (N, M)
    convexHullWidth = torch.maximum(
        zero_tensor,
        xC2 - xC1 + 1,
    )  # Max with 0 just in case of weird inputs
    convexHullHeight = torch.maximum(zero_tensor, yC2 - yC1 + 1)
    convexHullArea = convexHullWidth * convexHullHeight

    # --- Calculate GIoU ---
    # Shape: (N, M)
    giou = iou - (convexHullArea - unionArea) / (convexHullArea + epsilon)

    return giou


def assymetric_hausdorff_distance_old(true_box, pred_box):
    up_distance = pred_box[1] - true_box[1]
    down_distance = true_box[3] - pred_box[3]
    left_distance = pred_box[0] - true_box[0]
    right_distance = true_box[2] - pred_box[2]

    # Return the maximum signed distance
    return max(
        up_distance,
        down_distance,
        left_distance,
        right_distance,
    )


def assymetric_hausdorff_distance(true_boxes, pred_boxes):
    true_boxes = true_boxes.clone()
    pred_boxes = pred_boxes.clone()
    true_boxes[:, :2] *= -1
    pred_boxes[:, 2:] *= -1
    distances = true_boxes[:, None, :] + pred_boxes[None, :, :]
    distances = torch.max(distances, dim=-1).values
    return distances


def f_lac(true_cls, pred_cls):
    m = len(pred_cls)
    n = len(true_cls)
    result = pred_cls.gather(1, true_cls.unsqueeze(0).expand(m, n)).T
    result = 1 - result
    return result


def rank_distance(true_cls, pred_cls):
    sorted_indices = torch.argsort(pred_cls, descending=True, dim=1)
    ranks = (sorted_indices == true_cls.unsqueeze(1, 1)).nonzero(
        as_tuple=True,
    )[1]  # ???
    return ranks


def match_predictions_to_true_boxes(
    preds,
    distance_function,
    overload_confidence_threshold=None,
    verbose=False,
    hungarian=False,
    idx=None,
    class_factor: float = 0.25,
) -> None:
    """Matching predictions to true boxes. Done in place, modifies the preds object."""
    # TODO(leo): switch to gpu
    dist_iou = lambda x, y: -f_iou(x, y)
    dist_generalized_iou = lambda x, y: -generalized_iou(x, y)
    DISTANCE_FUNCTIONS = {
        "iou": dist_iou,
        "giou": dist_generalized_iou,
        "hausdorff": assymetric_hausdorff_distance_old,
        "lac": None,
        "mix": None,
    }

    if verbose and distance_function is None:
        print("Using default:  asymmetric Hausdorff distance")

    if distance_function not in DISTANCE_FUNCTIONS:
        raise ValueError(
            f"Distance function {distance_function} not supported, must be one of {DISTANCE_FUNCTIONS.keys()}",
        )

    f_dist = DISTANCE_FUNCTIONS[distance_function]

    all_matching = []
    if overload_confidence_threshold is not None:
        conf_thr = overload_confidence_threshold
    elif preds.confidence_threshold is not None:
        conf_thr = preds.confidence_threshold
    else:
        conf_thr = 0

    if not isinstance(conf_thr, torch.Tensor):
        conf_thr = torch.tensor(conf_thr)

    device = preds.pred_boxes[0].device

    # To only update it on a single image
    if idx is not None:
        # filter pred_boxes with low objectness
        pred_boxess = [
            preds.pred_boxes[idx][preds.confidences[idx] >= conf_thr],
        ]
        true_boxess = [preds.true_boxes[idx]]

        preds_clss = [preds.pred_cls[idx][preds.confidences[idx] >= conf_thr]]

        true_clss = [preds.true_cls[idx]]

    else:
        pred_boxess = [
            x[y >= conf_thr]
            for x, y in zip(preds.pred_boxes, preds.confidences)
        ]
        true_boxess = [true_boxes_i for true_boxes_i in preds.true_boxes]

        preds_clss = [
            x[y >= conf_thr] for x, y in zip(preds.pred_cls, preds.confidences)
        ]

        true_clss = [true_cls_i for true_cls_i in preds.true_cls]

    for pred_boxes, true_boxes, pred_cls, true_cls in tqdm(
        zip(pred_boxess, true_boxess, preds_clss, true_clss),
        disable=not verbose,
    ):
        if len(true_boxes) == 0:
            matching = []
        elif len(pred_boxes) == 0:
            matching = [[]] * len(true_boxes)
        else:
            true_boxes = true_boxes.clone()
            pred_boxes = pred_boxes.clone()
            if distance_function == "hausdorff":
                distance_matrix = assymetric_hausdorff_distance(
                    true_boxes,
                    pred_boxes,
                )
            elif distance_function == "lac":
                distance_matrix = f_lac(true_cls, pred_cls)
            elif distance_function == "mix":
                l_lac = f_lac(true_cls, pred_cls)
                l_ass = assymetric_hausdorff_distance(true_boxes, pred_boxes)
                l_ass /= torch.max(l_ass)
                distance_matrix = (
                    class_factor * l_lac + (1 - class_factor) * l_ass
                )
            elif distance_function == "giou":
                distance_matrix = vectorized_generalized_iou(
                    true_boxes,
                    pred_boxes,
                )
            else:
                raise NotImplementedError(
                    "Only hausdorff and lac are supported",
                )
            if hungarian:
                # TODO: to test
                row_ind, col_ind = linear_sum_assignment(distance_matrix)
                matching = [[]] * len(true_boxes)
                for x, y in zip(row_ind, col_ind):
                    if x < len(true_boxes) and y < len(pred_boxes):
                        matching[x] = [y]
            else:
                matching = (
                    torch.argmin(distance_matrix, dim=1)
                    .cpu()
                    .numpy()
                    .reshape(-1, 1)
                    .tolist()
                )

        assert len(matching) == len(true_boxes)
        all_matching.append(matching)

    if idx is not None:
        return all_matching[0]
    preds.matching = all_matching
    return all_matching


<<<<<<< HEAD
def apply_margins(
    pred_boxes: List[torch.Tensor], Qs: list, mode: str = "additive"
) -> List[torch.Tensor]:
    n = len(pred_boxes)
    new_boxes = []
    # print(Qs)
    Qst = torch.FloatTensor([Qs]).cuda()
=======
def apply_margins(pred_boxes: List[torch.Tensor], Qs, mode="additive"):
    n = len(pred_boxes)
    new_boxes = []
    device = pred_boxes[0].device
    Qst = torch.FloatTensor([Qs]).to(device)
    correction_factor = torch.FloatTensor([[-1, -1, 1, 1]]).to(device)

>>>>>>> 57d1e41f
    for i in range(n):
        if not pred_boxes[i].numel():
            new_boxes.append(torch.tensor([]).float().to(device))
            continue
        if mode == "additive":
<<<<<<< HEAD
            new_boxs = pred_boxes[i] + torch.mul(
                torch.FloatTensor([[-1, -1, 1, 1]]).cuda(), Qst
=======
            new_box = pred_boxes[i] + torch.mul(
                correction_factor,
                Qst,
>>>>>>> 57d1e41f
            )
        elif mode == "multiplicative":
            w = pred_boxes[i][:, 2] - pred_boxes[i][:, 0]
            h = pred_boxes[i][:, 3] - pred_boxes[i][:, 1]
<<<<<<< HEAD
            new_boxs = pred_boxes[i] + torch.mul(
                torch.stack((-w, -h, w, h), dim=-1), Qst
            )
            new_boxes.append(new_boxs)
=======
            margin = torch.mul(
                torch.stack(
                    (-w, -h, w, h),
                    dim=-1,
                ),
                Qst,
            )
            new_box = pred_boxes[i] + margin
        # TODO: implement
        elif mode == "adaptive":
            raise NotImplementedError("adaptive mode not implemented yet")
        new_boxes.append(new_box)
>>>>>>> 57d1e41f
    return new_boxes


def compute_risk_object_level(
    conformalized_predictions,
    predictions,
    loss,
    return_list: bool = False,
) -> torch.Tensor:
    """Input : conformal and true boxes of a all images"""
    # filter out boxes with low objectness
    losses = []
    true_boxes = predictions.true_boxes
    true_cls = predictions.true_cls
    conf_boxes = conformalized_predictions.conf_boxes
    conf_cls = conformalized_predictions.conf_cls

    assert true_boxes[0].device == conf_boxes[0].device, (
        true_boxes[0].device,
        conf_boxes[0].device,
    )
    assert true_cls[0].device == conf_cls[0][0].device, (
        true_cls[0].device,
        conf_cls[0][0].device,
    )
    device = conf_boxes[0].device

    for i, tb_all in enumerate(true_boxes):
        true_boxes_i = tb_all  # true_boxes[i]
        true_cls_i = true_cls[i]
        conf_boxes_i = conf_boxes[i]
        conf_cls_i = conf_cls[i]
        matching_i = predictions.matching[i]

        for j, _ in enumerate(true_boxes_i):
            matching_i_j = matching_i[j]

            if len(matching_i_j) == 0:
                matched_conf_boxes_i_j = torch.tensor([]).float().to(device)
                matched_conf_cls_i_j = torch.tensor([]).float().to(device)
                # Unsure above
            else:
                matched_conf_boxes_i_j = torch.stack(
                    [conf_boxes_i[m] for m in matching_i[j]],
                )
                matched_conf_cls_i_j = torch.stack(
                    [conf_cls_i[m] for m in matching_i[j]],
                )
            loss_value = loss(
                [true_boxes_i[j]],  # .to(device)],
                [true_cls_i[j]],  # .to(device)],
                [matched_conf_boxes_i_j],
                [matched_conf_cls_i_j],
            )
            # TODO: investigate why we need to do that
            loss_value = (
                loss_value
                if len(loss_value.shape) > 0
                else loss_value.unsqueeze(0)
            )
            losses.append(loss_value)
    losses = torch.stack(losses).ravel()
    return losses if return_list else torch.mean(losses)


def compute_risk_image_level(
    conformalized_predictions,
    predictions,
    loss,
    # aggregator="mean",
    return_list: bool = False,
) -> torch.Tensor:
    # aggregtion_funcs = {
    #     "mean": torch.mean,
    #     "sum": torch.sum,
    #     "max": torch.max,
    # }
    # if aggregator not in aggregtion_funcs:
    #     raise ValueError(
    #         f"Aggregator {aggregator} not supported, must be one of {aggregtion_funcs.keys()}",
    #     )
    # aggregator_func = aggregtion_funcs[aggregator]

    losses = []
    true_boxes = predictions.true_boxes
    true_cls = predictions.true_cls
    conf_boxes = conformalized_predictions.conf_boxes
    conf_cls = conformalized_predictions.conf_cls
    device = conf_boxes[0].device
    for i in range(len(true_boxes)):
        true_boxes_i = true_boxes[i]
        conf_boxes_i = conf_boxes[i]
        true_cls_i = true_cls[i].to(
            device,
        )  # TODO: why the cuda for cls and not boxes
        conf_cls_i = conf_cls[i]
        # TODO(leo): temporary fix
        matching_i = predictions.matching[i]
        # matched_conf_boxes_i = list(
        #     [
        #         (#TODO: here we have a list of n [tensor] while for the other we just have n x tensor, need to pick which
        #             torch.stack([conf_boxes_i[m] for m in matching_i[j]])
        #             if len(matching_i[j]) > 0
        #             else torch.tensor([]).float().to(device)
        #         )
        #         for j in range(len(true_boxes_i))
        #     ],
        # )
        # TODO: only works when you have 1 matching box
        matched_conf_boxes_i = [
            (
                torch.stack([conf_boxes_i[m] for m in matching_i[j]])[0]
                if len(matching_i[j]) > 0
                else torch.tensor([]).float().to(device)
            )
            for j in range(len(true_boxes_i))
        ]
        matched_conf_boxes_i = (
            torch.stack(matched_conf_boxes_i)
            if len(matched_conf_boxes_i) > 0
            and matched_conf_boxes_i[0].numel() > 0
            else torch.tensor([]).float().to(device)
        )
        # print(matched_conf_boxes_i.shape)
        matched_conf_cls_i = list(
            [
                (
                    torch.stack([conf_cls_i[m] for m in matching_i[j]])
                    if len(matching_i[j]) > 0
                    else torch.tensor([]).float().to(device)
                )
                for j in range(len(true_boxes_i))
            ],
        )
        # print(type(matched_conf_boxes_i), type(true_boxes_i))
        # print("Shape", true_boxes_i.shape, matched_conf_boxes_i.shape)
        loss_value = loss(
            true_boxes_i,
            true_cls_i,
            matched_conf_boxes_i,
            matched_conf_cls_i,
        )
        # loss_value_i = aggregator_func(losses_i)
        losses.append(loss_value)
    losses = torch.stack(losses).ravel()
    return losses if return_list else torch.mean(losses)


def compute_risk_image_level_confidence(
    conformalized_predictions,
    predictions,
    confidence_loss,
    other_losses=None,
    # aggregator="mean",
    return_list: bool = False,
) -> torch.Tensor:
    # aggregtion_funcs = {
    #     "mean": torch.mean,
    #     "sum": torch.sum,
    #     "max": torch.max,
    # }
    # if aggregator not in aggregtion_funcs:
    #     raise ValueError(
    #         f"Aggregator {aggregator} not supported, must be one of {aggregtion_funcs.keys()}",
    #     )
    # aggregator_func = aggregtion_funcs[aggregator]

    losses = []
    true_boxes = predictions.true_boxes
    true_cls = predictions.true_cls
    conf_boxes = conformalized_predictions.conf_boxes
    conf_cls = conformalized_predictions.conf_cls
    device = conf_boxes[0].device
    for i in range(len(true_boxes)):
        true_boxes_i = true_boxes[i]
        conf_boxes_i = conf_boxes[i]
        true_cls_i = true_cls[i].to(
            device,
        )  # TODO: why the cuda for cls and not boxes
        conf_cls_i = conf_cls[i]
        # TODO(leo): temporary fix
        matching_i = predictions.matching[i]
        tmp_matched_boxes = [
            (
                torch.stack([conf_boxes_i[m] for m in matching_i[j]])
                if len(matching_i[j]) > 0
                else torch.tensor([]).float().to(device)
            )
            for j in range(len(true_boxes_i))
        ]
        matched_conf_boxes_i = (
            torch.stack(tmp_matched_boxes)
            if len(tmp_matched_boxes) > 0
            else torch.tensor([]).float().to(device)
        )
        matched_conf_cls_i = list(
            [
                (
                    torch.stack([conf_cls_i[m] for m in matching_i[j]])
                    if len(matching_i[j]) > 0
                    else torch.tensor([]).float().to(device)
                )
                for j in range(len(true_boxes_i))
            ],
        )
        conf_loss_value_i = confidence_loss(
            true_boxes_i,
            true_cls_i,
            conf_boxes_i,
            conf_cls_i,
        )

        if other_losses is None:
            other_losses_i = []
            loss_value_i = conf_loss_value_i
        else:
            ## FIXME: MUST BE HANDLED PROPERLY FOR EACH INPUT IMAGE SIZE
            MAGIC_BIG_MARGIN = [2500, 2500, 2500, 2500]
            matched_conf_boxes_i = apply_margins(
                [matched_conf_boxes_i],
                MAGIC_BIG_MARGIN,
                mode="additive",
            )[0]

            # Second, prediction sets for classification with always everything
            n_classes = len(predictions.pred_cls[0][0].squeeze())
            matched_conf_cls_i = [
                torch.arange(n_classes)[None, ...].to(device)
                for _ in range(len(matched_conf_cls_i))
            ]

            other_losses_i = [
                loss(
                    true_boxes_i,
                    true_cls_i,
                    matched_conf_boxes_i,
                    matched_conf_cls_i,
                )
                for loss in other_losses
            ]

            loss_value_i = torch.max(
                torch.stack([conf_loss_value_i] + other_losses_i),
            )

        # loss_value_i = aggregator_func(losses_i)
        losses.append(loss_value_i)
    losses = torch.stack(losses).ravel()
    return losses if return_list else torch.mean(losses)<|MERGE_RESOLUTION|>--- conflicted
+++ resolved
@@ -1,193 +1,9 @@
-<<<<<<< HEAD
-from typing import Dict, List, Tuple, Union
-
-import numpy as np
-import torch
-from tqdm import tqdm
-
-from cods.classif.cp import ClassificationConformalizer
-from cods.classif.data import ClassificationPredictions
-from cods.classif.tr import ClassificationToleranceRegion
-from cods.od.data import ODPredictions
-
-
-def get_classif_preds_from_od_preds(preds: ODPredictions) -> ClassificationPredictions:
-    """
-    Convert object detection predictions to classification predictions.
-
-    Args:
-        preds (ODPredictions): Object detection predictions.
-
-    Returns:
-        ClassificationPredictions: Classification predictions.
-    """
-    dataset_name = preds.dataset_name
-    split_name = preds.split_name
-    image_paths = preds.image_paths
-    idx_to_cls = None
-
-    matching = matching_by_iou(preds)
-
-    true_cls = []
-    pred_cls = []
-    for i, true_cls_img in enumerate(preds.true_cls):
-        pred_cls_img = []
-        for j, true_cls_box in enumerate(true_cls_img):
-            pred_cls_box = preds.pred_cls[i][matching[i][j]]
-            pred_cls_img.append(pred_cls_box)
-        if len(pred_cls_img) == 0:
-            pred_cls_img = torch.zeros((0)).cuda()
-        else:
-            pred_cls_img = torch.stack(pred_cls_img)
-        true_cls.append(true_cls_img)
-        pred_cls.append(pred_cls_img)
-
-    pred_cls = torch.cat(pred_cls)
-    true_cls = torch.cat(true_cls).cuda()
-
-    obj = ClassificationPredictions(
-        dataset_name=dataset_name,
-        split_name=split_name,
-        image_paths=image_paths,
-        idx_to_cls=idx_to_cls,
-        true_cls=true_cls,
-        pred_cls=pred_cls,
-    )
-    preds.preds_cls = obj
-    return obj
-
-
-def flatten_conf_cls(conf_cls: List[List[torch.Tensor]]) -> List[torch.Tensor]:
-    """
-    Flatten nested arrays into a single list.
-
-    Args:
-        conf_cls (List[List[torch.Tensor]]): Nested arrays.
-
-    Returns:
-        List[torch.Tensor]: Flattened list.
-    """
-    new_conf_cls = []
-    for i in range(len(conf_cls)):
-        for j in range(len(conf_cls[i])):
-            new_conf_cls.append(conf_cls[i][j])
-    return new_conf_cls
-
-=======
 from logging import getLogger
 from typing import List
->>>>>>> 57d1e41f
 
 logger = getLogger("cods")
 
 
-<<<<<<< HEAD
-    Returns:
-        List[List[torch.Tensor]]: Confidence scores for each object detection prediction.
-    """
-    if od_preds.matching is None:
-        matching = matching_by_iou(od_preds)
-    else:
-        matching = od_preds.matching
-    conf_cls = []
-    for i, true_cls_img in enumerate(od_preds.true_cls):
-        pre_pred_cls_img = od_preds.pred_cls[i]
-        pred_cls_img = []
-        for j, true_cls_box in enumerate(true_cls_img):
-            pred_cls_box = pre_pred_cls_img[matching[i][j]]
-            pred_cls_img.append(pred_cls_box)
-        if len(pred_cls_img) != len(true_cls_img):
-            raise ValueError(
-                "Warning: len(pred_cls_img) != len(true_cls_img), "
-                + str(len(pred_cls_img))
-                + " != "
-                + str(len(true_cls_img))
-            )
-        if len(true_cls_img) == 0:
-            conf_cls.append([])
-            continue
-        pred_cls_img = torch.stack(pred_cls_img)
-        conf_cls_img = conformalizer.conformalize(
-            ClassificationPredictions(
-                dataset_name=od_preds.dataset_name,
-                split_name=od_preds.split_name,
-                image_paths=od_preds.image_paths,
-                idx_to_cls=None,
-                true_cls=true_cls_img,
-                pred_cls=pred_cls_img,
-            )
-        )
-        conf_cls.append(conf_cls_img)
-    return conf_cls
-
-
-def evaluate_cls_conformalizer(
-    od_preds: ODPredictions,
-    conf_cls: List[List[torch.Tensor]],
-    conformalizer: Union[ClassificationConformalizer, ClassificationToleranceRegion],
-    verbose: bool = False,
-) -> Tuple[torch.Tensor, torch.Tensor]:
-    """
-    Evaluate the performance of a classification conformalizer.
-
-    Args:
-        od_preds (ODPredictions): Object detection predictions.
-        conf_cls (List[List[torch.Tensor]]): Confidence scores for each object detection prediction.
-        conformalizer (Union[ClassificationConformalizer, ClassificationToleranceRegion]): Conformalizer object.
-        verbose (bool, optional): Whether to print verbose output. Defaults to False.
-
-    Returns:
-        torch.Tensor: Coverage and set size for each object detection prediction.
-    """
-    covs = []
-    set_sizes = []
-    for i, true_cls_img in enumerate(od_preds.true_cls):
-        pre_pred_cls_img = od_preds.pred_cls[i]
-        pred_cls_img = []
-        for j, true_cls_box in enumerate(true_cls_img):
-            if od_preds.matching is None:
-                raise ValueError(
-                    "Warning: od_preds.matching is None [Should not happen]"
-                )
-            pred_cls_box = pre_pred_cls_img[od_preds.matching[i][j]]
-            pred_cls_img.append(pred_cls_box)
-            if len(conf_cls[i][j]) == 0:
-                raise ValueError(
-                    f"Warning: len(conf_cls[i][j]) == 0, conf_cls[i][j] = {conf_cls[i][j]}"
-                )
-        if len(pred_cls_img) != len(true_cls_img):
-            raise ValueError(
-                "Warning: len(pred_cls_img) != len(true_cls_img), "
-                + str(len(pred_cls_img))
-                + " != "
-                + str(len(true_cls_img))
-            )
-        if len(true_cls_img) == 0:
-            continue
-        pred_cls_img = torch.stack(pred_cls_img)
-        coverage_cls, set_size_cls = conformalizer.evaluate(
-            ClassificationPredictions(
-                dataset_name=od_preds.dataset_name,
-                split_name=od_preds.split_name,
-                image_paths=od_preds.image_paths,
-                idx_to_cls=None,
-                true_cls=true_cls_img,
-                pred_cls=pred_cls_img,
-            ),
-            conf_cls[i],
-            verbose=verbose,
-        )
-        covs.append(coverage_cls)
-        set_sizes.append(set_size_cls)
-    covs = torch.cat(covs)
-    set_sizes = torch.cat(set_sizes)
-    return covs, set_sizes
-
-
-def mesh_func(x1: int, y1: int, x2: int, y2: int, pbs: torch.Tensor) -> torch.Tensor:
-    """
-    Compute mesh function.
-=======
 import numpy as np
 import torch
 from scipy.optimize import linear_sum_assignment
@@ -202,7 +18,6 @@
     pbs: torch.Tensor,
 ) -> torch.Tensor:
     """Compute mesh function.
->>>>>>> 57d1e41f
 
     Args:
     ----
@@ -234,25 +49,9 @@
     return Z
 
 
-<<<<<<< HEAD
-def get_covered_areas_of_gt_union(
-    pred_boxes: torch.Tensor, true_boxes: torch.Tensor
-) -> torch.Tensor:
-    """
-    Compute the covered areas of ground truth bounding boxes using union for a given image.
-
-    Args:
-        pred_boxes (torch.Tensor): List of predicted bounding boxes.
-        true_boxes (torch.Tensor): List of ground truth bounding boxes.
-
-    Returns:
-        torch.Tensor: Covered areas of ground truth bounding boxes.
-    """
-=======
 def get_covered_areas_of_gt_union(pred_boxes, true_boxes):
     """ """
     device = pred_boxes[0].device
->>>>>>> 57d1e41f
     areas = []
     for tb, pbs in zip(true_boxes, pred_boxes):
         if len(pbs) == 0:
@@ -270,17 +69,6 @@
     return areas
 
 
-<<<<<<< HEAD
-def get_covered_areas_of_gt_max(
-    pred_boxes: torch.Tensor, true_boxes: torch.Tensor
-) -> torch.Tensor:
-    """
-    Compute the covered areas of ground truth bounding boxes using maximum for a given image.
-
-    Args:
-        pred_boxes (torch.Tensor): List of predicted bounding boxes.
-        true_boxes (torch.Tensor): List of ground truth bounding boxes.
-=======
 def fast_covered_areas_of_gt(pred_boxes, true_boxes):
     # device = pred_boxes[0].device
     # areas = []
@@ -306,7 +94,6 @@
     ----
         tb (torch.Tensor): Ground truth bounding boxes (N, 4).
         pb (torch.Tensor): Predicted bounding boxes (N, 4).
->>>>>>> 57d1e41f
 
     Returns:
     -------
@@ -317,19 +104,6 @@
     if pb.nelement() == 0:
         return torch.zeros(tb.size(0), device=tb.device)
 
-<<<<<<< HEAD
-        p_areas = []
-        for pb in pred_boxes:
-            Z = mesh_func(x1, y1, x2, y2, pb[None, ...])
-
-            p_area = Z.sum() / ((x2 - x1 + 1) * (y2 - y1 + 1))
-            p_areas.append(p_area)
-        p_areas = torch.stack(p_areas)
-        area = torch.max(p_areas)
-        areas.append(area)
-    areas = torch.stack(areas)
-    return areas
-=======
     xA = torch.maximum(tb[:, 0], pb[:, 0])
     yA = torch.maximum(tb[:, 1], pb[:, 1])
     xB = torch.minimum(tb[:, 2], pb[:, 2])
@@ -337,7 +111,6 @@
 
     interArea = (xB - xA + 1).clamp(min=0) * (yB - yA + 1).clamp(min=0)
     tbArea = (tb[:, 2] - tb[:, 0] + 1) * (tb[:, 3] - tb[:, 1] + 1)
->>>>>>> 57d1e41f
 
     ratio = interArea / tbArea
     return ratio  # .clamp(min=0) # TODO tmp fix to avoid
@@ -721,15 +494,6 @@
     return all_matching
 
 
-<<<<<<< HEAD
-def apply_margins(
-    pred_boxes: List[torch.Tensor], Qs: list, mode: str = "additive"
-) -> List[torch.Tensor]:
-    n = len(pred_boxes)
-    new_boxes = []
-    # print(Qs)
-    Qst = torch.FloatTensor([Qs]).cuda()
-=======
 def apply_margins(pred_boxes: List[torch.Tensor], Qs, mode="additive"):
     n = len(pred_boxes)
     new_boxes = []
@@ -737,30 +501,18 @@
     Qst = torch.FloatTensor([Qs]).to(device)
     correction_factor = torch.FloatTensor([[-1, -1, 1, 1]]).to(device)
 
->>>>>>> 57d1e41f
     for i in range(n):
         if not pred_boxes[i].numel():
             new_boxes.append(torch.tensor([]).float().to(device))
             continue
         if mode == "additive":
-<<<<<<< HEAD
-            new_boxs = pred_boxes[i] + torch.mul(
-                torch.FloatTensor([[-1, -1, 1, 1]]).cuda(), Qst
-=======
             new_box = pred_boxes[i] + torch.mul(
                 correction_factor,
                 Qst,
->>>>>>> 57d1e41f
             )
         elif mode == "multiplicative":
             w = pred_boxes[i][:, 2] - pred_boxes[i][:, 0]
             h = pred_boxes[i][:, 3] - pred_boxes[i][:, 1]
-<<<<<<< HEAD
-            new_boxs = pred_boxes[i] + torch.mul(
-                torch.stack((-w, -h, w, h), dim=-1), Qst
-            )
-            new_boxes.append(new_boxs)
-=======
             margin = torch.mul(
                 torch.stack(
                     (-w, -h, w, h),
@@ -773,7 +525,6 @@
         elif mode == "adaptive":
             raise NotImplementedError("adaptive mode not implemented yet")
         new_boxes.append(new_box)
->>>>>>> 57d1e41f
     return new_boxes
 
 
