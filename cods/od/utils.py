from __future__ import annotations

from logging import getLogger

import numpy as np
import torch
from scipy.optimize import linear_sum_assignment
from tqdm import tqdm

logger = getLogger("cods")


def mesh_func(
    x1: int,
    y1: int,
    x2: int,
    y2: int,
    pbs: torch.Tensor,
) -> torch.Tensor:
    """Compute mesh function.

    Args:
    ----
        x1 (int): x-coordinate of the top-left corner of the bounding box.
        y1 (int): y-coordinate of the top-left corner of the bounding box.
        x2 (int): x-coordinate of the bottom-right corner of the bounding box.
        y2 (int): y-coordinate of the bottom-right corner of the bounding box.
        pbs (List[List[int]]): List of predicted bounding boxes.

    Returns:
    -------
        torch.Tensor: Mesh function.

    """
    device = pbs.device
    xx, yy = torch.meshgrid(
        torch.linspace(x1, x2, x2 - x1 + 1).to(device),
        torch.linspace(y1, y2, y2 - y1 + 1).to(device),
        indexing="xy",
    )
    outxx = (xx.reshape((1, -1)) >= pbs[:, 0, None]) & (xx.reshape((1, -1)) <= (pbs[:, 2, None]))
    outyy = (yy.reshape((1, -1)) >= pbs[:, 1, None]) & (yy.reshape((1, -1)) <= (pbs[:, 3, None]))

    Z = torch.any(outxx & outyy, dim=0).reshape((x2 - x1 + 1, y2 - y1 + 1))
    return Z


def get_covered_areas_of_gt_union(pred_boxes, true_boxes):
    """ """
    device = pred_boxes[0].device
    areas = []
    for tb, pbs in zip(true_boxes, pred_boxes):
        if len(pbs) == 0:
            areas.append(torch.tensor(0).float().to(device))
            continue
        if len(pbs.shape) == 1:
            pbs = pbs.unsqueeze(0)
        x1, y1, x2, y2 = tb
        x1, y1, x2, y2 = int(x1), int(y1), int(x2), int(y2)
        Z = mesh_func(x1, y1, x2, y2, pbs)

        area = Z.sum() / ((x2 - x1 + 1) * (y2 - y1 + 1))
        areas.append(area)
    areas = torch.stack(areas)
    return areas


def fast_covered_areas_of_gt(pred_boxes, true_boxes):
    # device = pred_boxes[0].device
    # areas = []
    # for tb, pb in zip(true_boxes, pred_boxes):
    #     if len(pb) == 0:
    #         areas.append(torch.tensor(0).float().to(device))
    #         continue
    #     if len(pb.shape) > 1:
    #         pb = pb[0]
    #     if tb.shape[0] != 4 or pb.shape[0] != 4:
    #         assert False
    #     area = contained(tb, pb)
    #     areas.append(area)
    # areas = torch.stack(areas)
    areas = contained(true_boxes, pred_boxes)
    return areas


def contained(tb: torch.Tensor, pb: torch.Tensor) -> torch.Tensor:
    """Compute the intersection over union (IoU) between two bounding boxes.

    Args:
    ----
        tb (torch.Tensor): Ground truth bounding boxes (N, 4).
        pb (torch.Tensor): Predicted bounding boxes (N, 4).

    Returns:
    -------
        torch.Tensor: IoU values (N,).

    """
    # TODO: only considering the case where all matchings exist, or none exist
    if pb.nelement() == 0:
        return torch.zeros(tb.size(0), device=tb.device)

    xA = torch.maximum(tb[:, 0], pb[:, 0])
    yA = torch.maximum(tb[:, 1], pb[:, 1])
    xB = torch.minimum(tb[:, 2], pb[:, 2])
    yB = torch.minimum(tb[:, 3], pb[:, 3])

    interArea = (xB - xA + 1).clamp(min=0) * (yB - yA + 1).clamp(min=0)
    tbArea = (tb[:, 2] - tb[:, 0] + 1) * (tb[:, 3] - tb[:, 1] + 1)

    ratio = interArea / tbArea
    return ratio  # .clamp(min=0) # TODO tmp fix to avoid


def contained_old(tb, pb):
    """Compute the intersection over union (IoU) between two bounding boxes.

    Args:
    ----
        tb (List[int]): Ground truth bounding box.
        pb (List[int]): Predicted bounding box.

    Returns:
    -------
        float: Intersection over union (IoU) value.

    """
    xA = max(tb[0], pb[0])
    yA = max(tb[1], pb[1])
    xB = min(tb[2], pb[2])
    yB = min(tb[3], pb[3])

    interArea = max(0, xB - xA + 1) * max(0, yB - yA + 1)
    tbArea = (tb[2] - tb[0] + 1) * (tb[3] - tb[1] + 1)

    iou = interArea / tbArea
    return iou


def f_iou(boxA, boxB):
    """Compute the intersection over union (IoU) between two bounding boxes.

    Args:
    ----
        boxA (List[int]): First bounding box.
        boxB (List[int]): Second bounding box.

    Returns:
    -------
        float: Intersection over union (IoU) value.

    """
    xA = max(boxA[0], boxB[0])
    yA = max(boxA[1], boxB[1])
    xB = max(boxA[2], boxB[2])
    yB = max(boxA[3], boxB[3])

    interArea = max(0, xB - xA + 1) * max(0, yB - yA + 1)
    boxAArea = (boxA[2] - boxA[0] + 1) * (boxA[3] - boxA[1] + 1)
    boxBArea = (boxB[2] - boxB[0] + 1) * (boxB[3] - boxB[1] + 1)

    # To ensure numerical stability
    iou = interArea / (boxAArea + boxBArea - interArea + 1e-12)
    return iou


def generalized_iou(boxA, boxB):
    """Compute the Generalized Intersection over Union (GIoU) between two bounding boxes.

    Args:
    ----
        boxA (List[int]): First bounding box.
        boxB (List[int]): Second bounding box.

    Returns:
    -------
        float: Generalized Intersection over Union (GIoU) value.

    """
    # Calculate the intersection
    xA = max(boxA[0], boxB[0])
    yA = max(boxA[1], boxB[1])
    xB = min(boxA[2], boxB[2])
    yB = min(boxA[3], boxB[3])

    interArea = max(0, xB - xA + 1) * max(0, yB - yA + 1)
    boxAArea = (boxA[2] - boxA[0] + 1) * (boxA[3] - boxA[1] + 1)
    boxBArea = (boxB[2] - boxB[0] + 1) * (boxB[3] - boxB[1] + 1)

    # Calculate the union
    unionArea = boxAArea + boxBArea - interArea

    # Calculate IoU
    iou = interArea / (unionArea + 1e-12)

    # Calculate the convex hull
    xC1 = min(boxA[0], boxB[0])
    yC1 = min(boxA[1], boxB[1])
    xC2 = max(boxA[2], boxB[2])
    yC2 = max(boxA[3], boxB[3])

    convexHullArea = (xC2 - xC1 + 1) * (yC2 - yC1 + 1)

    # Calculate GIoU
    giou = iou - (convexHullArea - unionArea) / (convexHullArea + 1e-12)

    return giou


def vectorized_generalized_iou(
    boxesA: np.ndarray,
    boxesB: np.ndarray,
) -> np.ndarray:
    """Compute the Generalized Intersection over Union (GIoU) between two sets of
    bounding boxes.

    Calculates the GIoU for every pair of boxes between boxesA and boxesB.

    Args:
    ----
        boxesA (np.ndarray): A NumPy array of shape (N, 4) representing N bounding boxes.
                             Each row is [x1, y1, x2, y2].
        boxesB (np.ndarray): A NumPy array of shape (M, 4) representing M bounding boxes.
                             Each row is [x1, y1, x2, y2].

    Returns:
    -------
        np.ndarray: A NumPy array of shape (N, M) containing the GIoU values for
                    each pair of boxes (boxesA[i], boxesB[j]).

    Raises:
    ------
        ValueError: If input arrays do not have shape (N, 4) or (M, 4).

    """
    if boxesA.ndim != 2 or boxesA.shape[1] != 4:
        raise ValueError(
            f"boxesA must have shape (N, 4), but got {boxesA.shape}",
        )
    if boxesB.ndim != 2 or boxesB.shape[1] != 4:
        raise ValueError(
            f"boxesB must have shape (M, 4), but got {boxesB.shape}",
        )

    zero_tensor = torch.tensor(0).to(boxesA.device)

    # Ensure inputs are float arrays for calculations
    boxesA = boxesA.float()
    boxesB = boxesB.float()

    # Add a dimension to boxesA and boxesB for broadcasting
    # boxesA becomes (N, 1, 4), boxesB becomes (1, M, 4)
    boxesA_reshaped = boxesA[:, None, :]
    boxesB_reshaped = boxesB[None, :, :]

    # --- Calculate Intersection ---
    # Top-left corner of intersection (xA, yA)
    # Shape: (N, M)
    xA = torch.maximum(boxesA_reshaped[:, :, 0], boxesB_reshaped[:, :, 0])
    yA = torch.maximum(boxesA_reshaped[:, :, 1], boxesB_reshaped[:, :, 1])

    # Bottom-right corner of intersection (xB, yB)
    # Shape: (N, M)
    xB = torch.minimum(boxesA_reshaped[:, :, 2], boxesB_reshaped[:, :, 2])
    yB = torch.minimum(boxesA_reshaped[:, :, 3], boxesB_reshaped[:, :, 3])

    # Area of intersection
    # Add 1 because coordinates are inclusive (as in the original code)
    # Use np.maximum(0, ...) to handle cases with no overlap
    # Shape: (N, M)
    interWidth = torch.maximum(zero_tensor, xB - xA + 1)
    interHeight = torch.maximum(zero_tensor, yB - yA + 1)
    interArea = interWidth * interHeight

    # --- Calculate Individual Box Areas ---
    # Add 1 because coordinates are inclusive
    # Shape: (N, 1) and (1, M) - will broadcast correctly later
    boxAArea = (boxesA_reshaped[:, :, 2] - boxesA_reshaped[:, :, 0] + 1) * (
        boxesA_reshaped[:, :, 3] - boxesA_reshaped[:, :, 1] + 1
    )
    boxBArea = (boxesB_reshaped[:, :, 2] - boxesB_reshaped[:, :, 0] + 1) * (
        boxesB_reshaped[:, :, 3] - boxesB_reshaped[:, :, 1] + 1
    )

    # --- Calculate Union ---
    # Shape: (N, M)
    unionArea = boxAArea + boxBArea - interArea

    # Add a small epsilon to avoid division by zero
    epsilon = 1e-12

    # --- Calculate IoU ---
    # Shape: (N, M)
    iou = interArea / (unionArea + epsilon)

    # --- Calculate Convex Hull (Enclosing Box) ---
    # Top-left corner of convex hull (xC1, yC1)
    # Shape: (N, M)
    xC1 = torch.minimum(boxesA_reshaped[:, :, 0], boxesB_reshaped[:, :, 0])
    yC1 = torch.minimum(boxesA_reshaped[:, :, 1], boxesB_reshaped[:, :, 1])

    # Bottom-right corner of convex hull (xC2, yC2)
    # Shape: (N, M)
    xC2 = torch.maximum(boxesA_reshaped[:, :, 2], boxesB_reshaped[:, :, 2])
    yC2 = torch.maximum(boxesA_reshaped[:, :, 3], boxesB_reshaped[:, :, 3])

    # Area of convex hull
    # Add 1 because coordinates are inclusive
    # Shape: (N, M)
    convexHullWidth = torch.maximum(
        zero_tensor,
        xC2 - xC1 + 1,
    )  # Max with 0 just in case of weird inputs
    convexHullHeight = torch.maximum(zero_tensor, yC2 - yC1 + 1)
    convexHullArea = convexHullWidth * convexHullHeight

    # --- Calculate GIoU ---
    # Shape: (N, M)
    giou = iou - (convexHullArea - unionArea) / (convexHullArea + epsilon)

    return giou


def assymetric_hausdorff_distance_old(true_box, pred_box):
    up_distance = pred_box[1] - true_box[1]
    down_distance = true_box[3] - pred_box[3]
    left_distance = pred_box[0] - true_box[0]
    right_distance = true_box[2] - pred_box[2]

    # Return the maximum signed distance
    return max(
        up_distance,
        down_distance,
        left_distance,
        right_distance,
    )


def assymetric_hausdorff_distance(true_boxes, pred_boxes):
    true_boxes = true_boxes.clone()
    pred_boxes = pred_boxes.clone()
    true_boxes[:, :2] *= -1
    pred_boxes[:, 2:] *= -1
    distances = true_boxes[:, None, :] + pred_boxes[None, :, :]
    distances = torch.max(distances, dim=-1).values
    return distances


def f_lac(true_cls, pred_cls):
    m = len(pred_cls)
    n = len(true_cls)
    result = pred_cls.gather(1, true_cls.unsqueeze(0).expand(m, n)).T
    result = 1 - result
    return result


def rank_distance(true_cls, pred_cls):
    sorted_indices = torch.argsort(pred_cls, descending=True, dim=1)
    ranks = (sorted_indices == true_cls.unsqueeze(1, 1)).nonzero(
        as_tuple=True,
    )[1]  # ???
    return ranks


def match_predictions_to_true_boxes(
    preds,
    distance_function,
    overload_confidence_threshold=None,
    verbose=False,
    hungarian=False,
    idx=None,
    class_factor: float = 0.25,
) -> None:
    """Matching predictions to true boxes. Done in place, modifies the preds object."""
    # TODO(leo): switch to gpu
    # dist_iou = lambda x, y: -f_iou(x, y)
    # dist_generalized_iou = lambda x, y: -generalized_iou(x, y)
    DISTANCE_FUNCTIONS = ["giou", "lac", "mix", "hausdorff"]
    # {
    #     "iou": dist_iou,
    #     "giou": dist_generalized_iou,
    #     "hausdorff": assymetric_hausdorff_distance_old,
    #     "lac": None,
    #     "mix": None,
    # }

    if verbose and distance_function is None:
        print("Using default:  asymmetric Hausdorff distance")

    if distance_function not in DISTANCE_FUNCTIONS:
        raise ValueError(
            f"Distance function {distance_function} not supported, must be one of {DISTANCE_FUNCTIONS.keys()}",
        )

    # f_dist = DISTANCE_FUNCTIONS[distance_function]

    if overload_confidence_threshold is not None:
        conf_thr = overload_confidence_threshold
    elif preds.confidence_threshold is not None:
        conf_thr = preds.confidence_threshold
    else:
        conf_thr = 0

    # device = preds.pred_boxes[0].device
    # once, not per-iter
    # preds.pred_boxes = [x.to(device, dtype=torch.float16).contiguous() for x in preds.pred_boxes]
    # preds.true_boxes = [x.to(device, dtype=torch.float16).contiguous() for x in preds.true_boxes]
    # if your class losses are used in the mix:
    # preds.pred_cls   = [x.to(device) for x in preds.pred_cls]   # keep int/long as-is
    # preds.true_cls   = [x.to(device) for x in preds.true_cls]

    # To only update it on a single image
    with torch.no_grad():
        if idx is not None:
            masks = [preds.confidences[idx] >= conf_thr]
            pred_boxess = [preds.pred_boxes[idx][masks[0]]]
            preds_clss = [preds.pred_cls[idx][masks[0]]]
            true_boxess = [preds.true_boxes[idx]]
            true_clss = [preds.true_cls[idx]]
        else:
            masks = [c >= conf_thr for c in preds.confidences]
            pred_boxess = [b[m] for b, m in zip(preds.pred_boxes, masks)]
            preds_clss = [c[m] for c, m in zip(preds.pred_cls, masks)]
            true_boxess = preds.true_boxes
            true_clss = preds.true_cls

    torch.set_grad_enabled(False)
    all_matching_tensors = []
    use_giou = distance_function == "giou"
    use_haus = distance_function == "hausdorff"
    use_lac = distance_function == "lac"
    use_mix = distance_function == "mix"

    for pred_boxes, true_boxes, pred_cls, true_cls in tqdm(
        zip(pred_boxess, true_boxess, preds_clss, true_clss),
        disable=not verbose,
    ):
        if len(true_boxes) == 0:
            matching = []
        elif len(pred_boxes) == 0:
            matching = [[]] * len(true_boxes)
        else:
            # with torch.cuda.amp.autocast(enabled=True):
            true_boxes = true_boxes.clone()
            pred_boxes = pred_boxes.clone()
            if use_haus:
                distance_matrix = assymetric_hausdorff_distance(
                    true_boxes,
                    pred_boxes,
                )
            elif use_lac:
                distance_matrix = f_lac(true_cls, pred_cls)
            elif use_mix:
                l_lac = f_lac(true_cls, pred_cls)
                l_ass = assymetric_hausdorff_distance(true_boxes, pred_boxes)
                scale = torch.clamp(l_ass.max(), min=1e-12)
                l_ass = l_ass / scale
<<<<<<< HEAD
                distance_matrix = (
                    class_factor * l_lac + (1 - class_factor) * l_ass
                )
=======
                distance_matrix = class_factor * l_lac + (1 - class_factor) * l_ass
>>>>>>> 7d91a746
            elif use_giou:
                distance_matrix = vectorized_generalized_iou(
                    true_boxes,
                    pred_boxes,
                )
            else:
                raise NotImplementedError(
                    "Only hausdorff and lac are supported",
                )
            if hungarian:
                # TODO(leo): to test
                row_ind, col_ind = linear_sum_assignment(distance_matrix)
                matching = [[]] * len(true_boxes)
                for x, y in zip(row_ind, col_ind):
                    if x < len(true_boxes) and y < len(pred_boxes):
                        matching[x] = [y]
            else:
                matching = torch.argmin(distance_matrix, dim=1).unsqueeze(1)

        all_matching_tensors.append(matching)

    all_matching = [
<<<<<<< HEAD
        m.cpu().tolist() if isinstance(m, torch.Tensor) else m
        for m in all_matching_tensors
=======
        m.cpu().tolist() if isinstance(m, torch.Tensor) else m for m in all_matching_tensors
>>>>>>> 7d91a746
    ]
    if idx is not None:
        return all_matching[0]
    preds.matching = all_matching
    return all_matching


<<<<<<< HEAD
def apply_margins(
    pred_boxes: list[torch.Tensor], Qs: float, mode: str = "additive"
):
=======
def apply_margins(pred_boxes: list[torch.Tensor], Qs: float, mode: str = "additive"):
>>>>>>> 7d91a746
    n = len(pred_boxes)
    new_boxes = []
    device = pred_boxes[0].device
    Qst = torch.FloatTensor([np.array(Qs)]).to(device)
    correction_factor = torch.FloatTensor([[-1, -1, 1, 1]]).to(device)

    for i in range(n):
        if not pred_boxes[i].numel():
            new_boxes.append(torch.tensor([]).float().to(device))
            continue
        if mode == "additive":
            new_box = pred_boxes[i] + torch.mul(
                correction_factor,
                Qst,
            )
        elif mode == "multiplicative":
            w = pred_boxes[i][:, 2] - pred_boxes[i][:, 0]
            h = pred_boxes[i][:, 3] - pred_boxes[i][:, 1]
            margin = torch.mul(
                torch.stack(
                    (-w, -h, w, h),
                    dim=-1,
                ),
                Qst,
            )
            new_box = pred_boxes[i] + margin
        # TODO: implement
        elif mode == "adaptive":
            raise NotImplementedError("adaptive mode not implemented yet")
        new_boxes.append(new_box)
    return new_boxes


def compute_risk_object_level(
    conformalized_predictions,
    predictions,
    loss,
    return_list: bool = False,
) -> torch.Tensor:
    """Input : conformal and true boxes of a all images"""
    # filter out boxes with low objectness
    losses = []
    true_boxes = predictions.true_boxes
    true_cls = predictions.true_cls
    conf_boxes = conformalized_predictions.conf_boxes
    conf_cls = conformalized_predictions.conf_cls

    assert true_boxes[0].device == conf_boxes[0].device, (
        true_boxes[0].device,
        conf_boxes[0].device,
    )
    assert true_cls[0].device == conf_cls[0][0].device, (
        true_cls[0].device,
        conf_cls[0][0].device,
    )
    device = conf_boxes[0].device

    for i, tb_all in enumerate(true_boxes):
        true_boxes_i = tb_all  # true_boxes[i]
        true_cls_i = true_cls[i]
        conf_boxes_i = conf_boxes[i]
        conf_cls_i = conf_cls[i]
        matching_i = predictions.matching[i]

        for j, _ in enumerate(true_boxes_i):
            matching_i_j = matching_i[j]

            if len(matching_i_j) == 0:
                matched_conf_boxes_i_j = torch.tensor([]).float().to(device)
                matched_conf_cls_i_j = torch.tensor([]).float().to(device)
                # Unsure above
            else:
                matched_conf_boxes_i_j = torch.stack(
                    [conf_boxes_i[m] for m in matching_i[j]],
                )
                matched_conf_cls_i_j = torch.stack(
                    [conf_cls_i[m] for m in matching_i[j]],
                )
            loss_value = loss(
                [true_boxes_i[j]],  # .to(device)],
                [true_cls_i[j]],  # .to(device)],
                [matched_conf_boxes_i_j],
                [matched_conf_cls_i_j],
            )
            # TODO: investigate why we need to do that
            loss_value = loss_value if len(loss_value.shape) > 0 else loss_value.unsqueeze(0)
            losses.append(loss_value)
    losses = torch.stack(losses).ravel()
    return losses if return_list else torch.mean(losses)


def compute_risk_image_level(
    conformalized_predictions,
    predictions,
    loss,
    # aggregator="mean",
    return_list: bool = False,
) -> torch.Tensor:
    # aggregtion_funcs = {
    #     "mean": torch.mean,
    #     "sum": torch.sum,
    #     "max": torch.max,
    # }
    # if aggregator not in aggregtion_funcs:
    #     raise ValueError(
    #         f"Aggregator {aggregator} not supported, must be one of {aggregtion_funcs.keys()}",
    #     )
    # aggregator_func = aggregtion_funcs[aggregator]

    losses = []
    true_boxes = predictions.true_boxes
    true_cls = predictions.true_cls
    conf_boxes = conformalized_predictions.conf_boxes
    conf_cls = conformalized_predictions.conf_cls
    device = conf_boxes[0].device
    for i in range(len(true_boxes)):
        true_boxes_i = true_boxes[i]
        conf_boxes_i = conf_boxes[i]
        true_cls_i = true_cls[i].to(
            device,
        )  # TODO: why the cuda for cls and not boxes
        conf_cls_i = conf_cls[i]
        # TODO(leo): temporary fix
        matching_i = predictions.matching[i]
        # matched_conf_boxes_i = list(
        #     [
        #         (#TODO: here we have a list of n [tensor] while for the other we just have n x tensor, need to pick which
        #             torch.stack([conf_boxes_i[m] for m in matching_i[j]])
        #             if len(matching_i[j]) > 0
        #             else torch.tensor([]).float().to(device)
        #         )
        #         for j in range(len(true_boxes_i))
        #     ],
        # )
        # TODO: only works when you have 1 matching box
        matched_conf_boxes_i = [
            (
                torch.stack([conf_boxes_i[m] for m in matching_i[j]])[0]
                if len(matching_i[j]) > 0
                else torch.tensor([]).float().to(device)
            )
            for j in range(len(true_boxes_i))
        ]
        matched_conf_boxes_i = (
            torch.stack(matched_conf_boxes_i)
            if len(matched_conf_boxes_i) > 0 and matched_conf_boxes_i[0].numel() > 0
            else torch.tensor([]).float().to(device)
        )
        # print(matched_conf_boxes_i.shape)
        matched_conf_cls_i = [
            (
                torch.stack([conf_cls_i[m] for m in matching_i[j]])
                if len(matching_i[j]) > 0
                else torch.tensor([]).float().to(device)
            )
            for j in range(len(true_boxes_i))
        ]
        # print(type(matched_conf_boxes_i), type(true_boxes_i))
        # print("Shape", true_boxes_i.shape, matched_conf_boxes_i.shape)
        loss_value = loss(
            true_boxes_i,
            true_cls_i,
            matched_conf_boxes_i,
            matched_conf_cls_i,
        )
        # loss_value_i = aggregator_func(losses_i)
        losses.append(loss_value)
    losses = torch.stack(losses).ravel()
    return losses if return_list else torch.mean(losses)


def compute_risk_image_level_confidence(
    conformalized_predictions,
    predictions,
    confidence_loss,
    other_losses=None,
    # aggregator="mean",
    return_list: bool = False,
) -> torch.Tensor:
    # aggregtion_funcs = {
    #     "mean": torch.mean,
    #     "sum": torch.sum,
    #     "max": torch.max,
    # }
    # if aggregator not in aggregtion_funcs:
    #     raise ValueError(
    #         f"Aggregator {aggregator} not supported, must be one of {aggregtion_funcs.keys()}",
    #     )
    # aggregator_func = aggregtion_funcs[aggregator]

    losses = []
    true_boxes = predictions.true_boxes
    true_cls = predictions.true_cls
    conf_boxes = conformalized_predictions.conf_boxes
    conf_cls = conformalized_predictions.conf_cls
    device = conf_boxes[0].device
    for i in range(len(true_boxes)):
        true_boxes_i = true_boxes[i]
        conf_boxes_i = conf_boxes[i]
        true_cls_i = true_cls[i].to(
            device,
        )  # TODO: why the cuda for cls and not boxes
        conf_cls_i = conf_cls[i]
        # TODO(leo): temporary fix
        matching_i = predictions.matching[i]
        tmp_matched_boxes = [
            (
                torch.stack([conf_boxes_i[m] for m in matching_i[j]])
                if len(matching_i[j]) > 0
                else torch.tensor([]).float().to(device)
            )
            for j in range(len(true_boxes_i))
        ]
        matched_conf_boxes_i = (
            torch.stack(tmp_matched_boxes)
            if len(tmp_matched_boxes) > 0
            else torch.tensor([]).float().to(device)
        )
        matched_conf_cls_i = [
            (
                torch.stack([conf_cls_i[m] for m in matching_i[j]])
                if len(matching_i[j]) > 0
                else torch.tensor([]).float().to(device)
            )
            for j in range(len(true_boxes_i))
        ]
        conf_loss_value_i = confidence_loss(
            true_boxes_i,
            true_cls_i,
            conf_boxes_i,
            conf_cls_i,
        )

        if other_losses is None:
            other_losses_i = []
            loss_value_i = conf_loss_value_i
        else:
            ## FIXME: MUST BE HANDLED PROPERLY FOR EACH INPUT IMAGE SIZE
            MAGIC_BIG_MARGIN = [2500, 2500, 2500, 2500]
            matched_conf_boxes_i = apply_margins(
                [matched_conf_boxes_i],
                MAGIC_BIG_MARGIN,
                mode="additive",
            )[0]

            # Second, prediction sets for classification with always everything
            n_classes = len(predictions.pred_cls[0][0].squeeze())
            matched_conf_cls_i = [
                torch.arange(n_classes)[None, ...].to(device)
                for _ in range(len(matched_conf_cls_i))
            ]

            other_losses_i = [
                loss(
                    true_boxes_i,
                    true_cls_i,
                    matched_conf_boxes_i,
                    matched_conf_cls_i,
                )
                for loss in other_losses
            ]

            loss_value_i = torch.max(
                torch.stack([conf_loss_value_i, *other_losses_i]),
            )

        # loss_value_i = aggregator_func(losses_i)
        losses.append(loss_value_i)
    losses = torch.stack(losses).ravel()
    return losses if return_list else torch.mean(losses)<|MERGE_RESOLUTION|>--- conflicted
+++ resolved
@@ -455,13 +455,7 @@
                 l_ass = assymetric_hausdorff_distance(true_boxes, pred_boxes)
                 scale = torch.clamp(l_ass.max(), min=1e-12)
                 l_ass = l_ass / scale
-<<<<<<< HEAD
-                distance_matrix = (
-                    class_factor * l_lac + (1 - class_factor) * l_ass
-                )
-=======
                 distance_matrix = class_factor * l_lac + (1 - class_factor) * l_ass
->>>>>>> 7d91a746
             elif use_giou:
                 distance_matrix = vectorized_generalized_iou(
                     true_boxes,
@@ -484,12 +478,7 @@
         all_matching_tensors.append(matching)
 
     all_matching = [
-<<<<<<< HEAD
-        m.cpu().tolist() if isinstance(m, torch.Tensor) else m
-        for m in all_matching_tensors
-=======
         m.cpu().tolist() if isinstance(m, torch.Tensor) else m for m in all_matching_tensors
->>>>>>> 7d91a746
     ]
     if idx is not None:
         return all_matching[0]
@@ -497,13 +486,7 @@
     return all_matching
 
 
-<<<<<<< HEAD
-def apply_margins(
-    pred_boxes: list[torch.Tensor], Qs: float, mode: str = "additive"
-):
-=======
 def apply_margins(pred_boxes: list[torch.Tensor], Qs: float, mode: str = "additive"):
->>>>>>> 7d91a746
     n = len(pred_boxes)
     new_boxes = []
     device = pred_boxes[0].device
