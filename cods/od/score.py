--- conflicted
+++ resolved
@@ -104,14 +104,8 @@
         """
         return self.apply_margins(pred_boxes, quantile)
 
-<<<<<<< HEAD
-    def apply_margins(self, pred_boxes: torch.Tensor, quantile: float) -> torch.Tensor:
-        """
-        Applies margins to the predicted boxes.
-=======
     def apply_margins(self, pred_boxes: torch.Tensor) -> torch.Tensor:
         """Applies margins to the predicted boxes.
->>>>>>> 57d1e41f
 
         Args:
         ----
@@ -144,11 +138,7 @@
 
     """
 
-<<<<<<< HEAD
-    def __init__(self, image_shape: Union[None, torch.Tensor] = None):
-=======
     def __init__(self, image_shape: torch.Tensor):
->>>>>>> 57d1e41f
         super().__init__()
         self.image_shape = image_shape
 
@@ -181,14 +171,10 @@
             score_y1 = pred_box[1] - true_box[1]
             score_x2 = true_box[2] - pred_box[2]
             score_y2 = true_box[3] - pred_box[3]
-<<<<<<< HEAD
-            score = torch.stack((score_x1, score_y1, score_x2, score_y2), dim=-1)
-=======
             score = torch.stack(
                 (score_x1, score_y1, score_x2, score_y2),
                 axis=-1,
             )
->>>>>>> 57d1e41f
             scores.append(score)
             max_score = torch.max(score).item()
             matching_scores.append(max_score)
@@ -219,21 +205,12 @@
         """
         device = pred_boxes.device
         n = len(pred_boxes)
-<<<<<<< HEAD
-        new_boxes = []
-        Qst = torch.FloatTensor([quantile]).cuda()
-        for i in range(n):
-            new_boxes.append(
-                pred_boxes[i]
-                + torch.mul(torch.FloatTensor([[-1, -1, 1, 1]]).cuda(), Qst)
-=======
         new_boxes = [None] * n
         Qst = torch.FloatTensor([quantile]).to(device)
         for i in range(n):
             new_boxes[i] = pred_boxes[i] + torch.mul(
                 torch.FloatTensor([[-1, -1, 1, 1]]).to(device),
                 Qst,
->>>>>>> 57d1e41f
             )
         new_boxes = torch.stack(new_boxes)
         return new_boxes
@@ -293,21 +270,12 @@
         """
         device = pred_boxes.device
         n = len(pred_boxes)
-<<<<<<< HEAD
-        new_boxes = []
-        Qst = torch.FloatTensor([quantile]).cuda()
-        for i in range(n):
-            new_boxes.append(
-                pred_boxes[i]
-                + torch.mul(torch.FloatTensor([[-1, -1, 1, 1]]).cuda(), Qst)
-=======
         new_boxes = [None] * n
         Qst = torch.FloatTensor([quantile]).to(device)
         for i in range(n):
             new_boxes[i] = pred_boxes[i] + torch.mul(
                 torch.FloatTensor([[-1, -1, 1, 1]]).to(device),
                 Qst,
->>>>>>> 57d1e41f
             )
         new_boxes = torch.stack(new_boxes)
         return new_boxes
@@ -361,11 +329,7 @@
             score_x2 = (true_box[2] - pred_box[2]) / w
             score_y2 = (true_box[3] - pred_box[3]) / h
             scores.append(
-<<<<<<< HEAD
-                torch.stack((score_x1, score_y1, score_x2, score_y2), dim=-1)
-=======
                 torch.stack((score_x1, score_y1, score_x2, score_y2), axis=-1),
->>>>>>> 57d1e41f
             )
             areas.append(torch.max(scores[-1]).item())
         if len(areas) == 0:
@@ -392,15 +356,6 @@
         """
         device = pred_boxes.device
         n = len(pred_boxes)
-<<<<<<< HEAD
-        new_boxes = []
-        Qst = torch.FloatTensor([quantile]).cuda()
-        for i in range(n):
-            w = pred_boxes[i][:, 2] - pred_boxes[i][:, 0]
-            h = pred_boxes[i][:, 3] - pred_boxes[i][:, 1]
-            new_boxes.append(
-                pred_boxes[i] + torch.mul(torch.stack((-w, -h, w, h), dim=-1), Qst)
-=======
         new_boxes = [None] * n
         Qst = torch.FloatTensor([quantile]).to(device)
         for i in range(n):
@@ -409,7 +364,6 @@
             new_boxes[i] = pred_boxes[i] + torch.mul(
                 torch.stack((-w, -h, w, h), axis=-1),
                 Qst,
->>>>>>> 57d1e41f
             )
         new_boxes = torch.stack(new_boxes)
         return new_boxes
@@ -469,15 +423,6 @@
         """
         device = pred_boxes.device
         n = len(pred_boxes)
-<<<<<<< HEAD
-        new_boxes = []
-        Qst = torch.FloatTensor([quantile]).cuda()
-        for i in range(n):
-            w = pred_boxes[i][:, 2] - pred_boxes[i][:, 0]
-            h = pred_boxes[i][:, 3] - pred_boxes[i][:, 1]
-            new_boxes.append(
-                pred_boxes[i] + torch.mul(torch.stack((-w, -h, w, h), dim=-1), Qst)
-=======
         new_boxes = [None] * n
         Qst = torch.FloatTensor([quantile]).to(device)
         for i in range(n):
@@ -486,7 +431,6 @@
             new_boxes[i] = pred_boxes[i] + torch.mul(
                 torch.stack((-w, -h, w, h), axis=-1),
                 Qst,
->>>>>>> 57d1e41f
             )
         new_boxes = torch.stack(new_boxes)
         return new_boxes